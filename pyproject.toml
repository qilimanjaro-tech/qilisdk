--- conflicted
+++ resolved
@@ -36,10 +36,6 @@
 cuda = [
     "cuda-quantum-cu12==0.11.0",
     "cupy-cuda12x==13.4.1",
-<<<<<<< HEAD
-    "cuquantum-cu12==25.3.0",
-=======
->>>>>>> 876b0977
     "cudensitymat-cu12==0.1.0",
     "cutensornet-cu12==2.7.0",
     "custatevec-cu12==1.8.0"
