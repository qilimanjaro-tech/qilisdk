--- conflicted
+++ resolved
@@ -1137,15 +1137,9 @@
 requires-dist = [
     { name = "cudaq", marker = "extra == 'cuda-backend'", specifier = ">=0.9.1" },
     { name = "numpy" },
-<<<<<<< HEAD
-    { name = "scipy" },
+    { name = "scipy", specifier = ">=1.15.1" },
 ]
 provides-extras = ["cuda-backend"]
-=======
-    { name = "qibo", marker = "extra == 'qibo-backend'", specifier = ">=0.2.16" },
-    { name = "scipy", specifier = ">=1.15.1" },
-]
->>>>>>> 268734f0
 
 [package.metadata.requires-dev]
 dev = [
