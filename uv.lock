version = 1
requires-python = ">=3.10"

[[package]]
name = "appnope"
version = "0.1.4"
source = { registry = "https://pypi.org/simple" }
sdist = { url = "https://files.pythonhosted.org/packages/35/5d/752690df9ef5b76e169e68d6a129fa6d08a7100ca7f754c89495db3c6019/appnope-0.1.4.tar.gz", hash = "sha256:1de3860566df9caf38f01f86f65e0e13e379af54f9e4bee1e66b48f2efffd1ee", size = 4170 }
wheels = [
    { url = "https://files.pythonhosted.org/packages/81/29/5ecc3a15d5a33e31b26c11426c45c501e439cb865d0bff96315d86443b78/appnope-0.1.4-py2.py3-none-any.whl", hash = "sha256:502575ee11cd7a28c0205f379b525beefebab9d161b7c964670864014ed7213c", size = 4321 },
]

[[package]]
name = "astpretty"
version = "3.0.0"
source = { registry = "https://pypi.org/simple" }
sdist = { url = "https://files.pythonhosted.org/packages/2d/b6/ffec7edce2a8315ef1acd4ae2e334ba428db2b2e8d7577a9aaf1e434034d/astpretty-3.0.0.tar.gz", hash = "sha256:b08c95f32e5994454ea99882ff3c4a0afc8254c38998a0ed4b479dba448dc581", size = 4675 }
wheels = [
    { url = "https://files.pythonhosted.org/packages/9f/0a/79fff71a08bc0cc427f0dfbd4cca62b60f7f277aae81b89b79e9b04d526d/astpretty-3.0.0-py2.py3-none-any.whl", hash = "sha256:15bfd47593667169485a1fa7938b8de9445b11057d6f2b6e214b2f70667f94b6", size = 4928 },
]

[[package]]
name = "asttokens"
version = "3.0.0"
source = { registry = "https://pypi.org/simple" }
sdist = { url = "https://files.pythonhosted.org/packages/4a/e7/82da0a03e7ba5141f05cce0d302e6eed121ae055e0456ca228bf693984bc/asttokens-3.0.0.tar.gz", hash = "sha256:0dcd8baa8d62b0c1d118b399b2ddba3c4aff271d0d7a9e0d4c1681c79035bbc7", size = 61978 }
wheels = [
    { url = "https://files.pythonhosted.org/packages/25/8a/c46dcc25341b5bce5472c718902eb3d38600a903b14fa6aeecef3f21a46f/asttokens-3.0.0-py3-none-any.whl", hash = "sha256:e3078351a059199dd5138cb1c706e6430c05eff2ff136af5eb4790f9d28932e2", size = 26918 },
]

[[package]]
name = "attrs"
version = "25.1.0"
source = { registry = "https://pypi.org/simple" }
sdist = { url = "https://files.pythonhosted.org/packages/49/7c/fdf464bcc51d23881d110abd74b512a42b3d5d376a55a831b44c603ae17f/attrs-25.1.0.tar.gz", hash = "sha256:1c97078a80c814273a76b2a298a932eb681c87415c11dee0a6921de7f1b02c3e", size = 810562 }
wheels = [
    { url = "https://files.pythonhosted.org/packages/fc/30/d4986a882011f9df997a55e6becd864812ccfcd821d64aac8570ee39f719/attrs-25.1.0-py3-none-any.whl", hash = "sha256:c75a69e28a550a7e93789579c22aa26b0f5b83b75dc4e08fe092980051e1090a", size = 63152 },
]

[[package]]
name = "certifi"
version = "2025.1.31"
source = { registry = "https://pypi.org/simple" }
sdist = { url = "https://files.pythonhosted.org/packages/1c/ab/c9f1e32b7b1bf505bf26f0ef697775960db7932abeb7b516de930ba2705f/certifi-2025.1.31.tar.gz", hash = "sha256:3d5da6925056f6f18f119200434a4780a94263f10d1c21d032a6f6b2baa20651", size = 167577 }
wheels = [
    { url = "https://files.pythonhosted.org/packages/38/fc/bce832fd4fd99766c04d1ee0eead6b0ec6486fb100ae5e74c1d91292b982/certifi-2025.1.31-py3-none-any.whl", hash = "sha256:ca78db4565a652026a4db2bcdf68f2fb589ea80d0be70e03929ed730746b84fe", size = 166393 },
]

[[package]]
name = "cffi"
version = "1.17.1"
source = { registry = "https://pypi.org/simple" }
dependencies = [
    { name = "pycparser" },
]
sdist = { url = "https://files.pythonhosted.org/packages/fc/97/c783634659c2920c3fc70419e3af40972dbaf758daa229a7d6ea6135c90d/cffi-1.17.1.tar.gz", hash = "sha256:1c39c6016c32bc48dd54561950ebd6836e1670f2ae46128f67cf49e789c52824", size = 516621 }
wheels = [
    { url = "https://files.pythonhosted.org/packages/90/07/f44ca684db4e4f08a3fdc6eeb9a0d15dc6883efc7b8c90357fdbf74e186c/cffi-1.17.1-cp310-cp310-macosx_10_9_x86_64.whl", hash = "sha256:df8b1c11f177bc2313ec4b2d46baec87a5f3e71fc8b45dab2ee7cae86d9aba14", size = 182191 },
    { url = "https://files.pythonhosted.org/packages/08/fd/cc2fedbd887223f9f5d170c96e57cbf655df9831a6546c1727ae13fa977a/cffi-1.17.1-cp310-cp310-macosx_11_0_arm64.whl", hash = "sha256:8f2cdc858323644ab277e9bb925ad72ae0e67f69e804f4898c070998d50b1a67", size = 178592 },
    { url = "https://files.pythonhosted.org/packages/de/cc/4635c320081c78d6ffc2cab0a76025b691a91204f4aa317d568ff9280a2d/cffi-1.17.1-cp310-cp310-manylinux_2_12_i686.manylinux2010_i686.manylinux_2_17_i686.manylinux2014_i686.whl", hash = "sha256:edae79245293e15384b51f88b00613ba9f7198016a5948b5dddf4917d4d26382", size = 426024 },
    { url = "https://files.pythonhosted.org/packages/b6/7b/3b2b250f3aab91abe5f8a51ada1b717935fdaec53f790ad4100fe2ec64d1/cffi-1.17.1-cp310-cp310-manylinux_2_17_aarch64.manylinux2014_aarch64.whl", hash = "sha256:45398b671ac6d70e67da8e4224a065cec6a93541bb7aebe1b198a61b58c7b702", size = 448188 },
    { url = "https://files.pythonhosted.org/packages/d3/48/1b9283ebbf0ec065148d8de05d647a986c5f22586b18120020452fff8f5d/cffi-1.17.1-cp310-cp310-manylinux_2_17_ppc64le.manylinux2014_ppc64le.whl", hash = "sha256:ad9413ccdeda48c5afdae7e4fa2192157e991ff761e7ab8fdd8926f40b160cc3", size = 455571 },
    { url = "https://files.pythonhosted.org/packages/40/87/3b8452525437b40f39ca7ff70276679772ee7e8b394934ff60e63b7b090c/cffi-1.17.1-cp310-cp310-manylinux_2_17_s390x.manylinux2014_s390x.whl", hash = "sha256:5da5719280082ac6bd9aa7becb3938dc9f9cbd57fac7d2871717b1feb0902ab6", size = 436687 },
    { url = "https://files.pythonhosted.org/packages/8d/fb/4da72871d177d63649ac449aec2e8a29efe0274035880c7af59101ca2232/cffi-1.17.1-cp310-cp310-manylinux_2_17_x86_64.manylinux2014_x86_64.whl", hash = "sha256:2bb1a08b8008b281856e5971307cc386a8e9c5b625ac297e853d36da6efe9c17", size = 446211 },
    { url = "https://files.pythonhosted.org/packages/ab/a0/62f00bcb411332106c02b663b26f3545a9ef136f80d5df746c05878f8c4b/cffi-1.17.1-cp310-cp310-musllinux_1_1_aarch64.whl", hash = "sha256:045d61c734659cc045141be4bae381a41d89b741f795af1dd018bfb532fd0df8", size = 461325 },
    { url = "https://files.pythonhosted.org/packages/36/83/76127035ed2e7e27b0787604d99da630ac3123bfb02d8e80c633f218a11d/cffi-1.17.1-cp310-cp310-musllinux_1_1_i686.whl", hash = "sha256:6883e737d7d9e4899a8a695e00ec36bd4e5e4f18fabe0aca0efe0a4b44cdb13e", size = 438784 },
    { url = "https://files.pythonhosted.org/packages/21/81/a6cd025db2f08ac88b901b745c163d884641909641f9b826e8cb87645942/cffi-1.17.1-cp310-cp310-musllinux_1_1_x86_64.whl", hash = "sha256:6b8b4a92e1c65048ff98cfe1f735ef8f1ceb72e3d5f0c25fdb12087a23da22be", size = 461564 },
    { url = "https://files.pythonhosted.org/packages/f8/fe/4d41c2f200c4a457933dbd98d3cf4e911870877bd94d9656cc0fcb390681/cffi-1.17.1-cp310-cp310-win32.whl", hash = "sha256:c9c3d058ebabb74db66e431095118094d06abf53284d9c81f27300d0e0d8bc7c", size = 171804 },
    { url = "https://files.pythonhosted.org/packages/d1/b6/0b0f5ab93b0df4acc49cae758c81fe4e5ef26c3ae2e10cc69249dfd8b3ab/cffi-1.17.1-cp310-cp310-win_amd64.whl", hash = "sha256:0f048dcf80db46f0098ccac01132761580d28e28bc0f78ae0d58048063317e15", size = 181299 },
    { url = "https://files.pythonhosted.org/packages/6b/f4/927e3a8899e52a27fa57a48607ff7dc91a9ebe97399b357b85a0c7892e00/cffi-1.17.1-cp311-cp311-macosx_10_9_x86_64.whl", hash = "sha256:a45e3c6913c5b87b3ff120dcdc03f6131fa0065027d0ed7ee6190736a74cd401", size = 182264 },
    { url = "https://files.pythonhosted.org/packages/6c/f5/6c3a8efe5f503175aaddcbea6ad0d2c96dad6f5abb205750d1b3df44ef29/cffi-1.17.1-cp311-cp311-macosx_11_0_arm64.whl", hash = "sha256:30c5e0cb5ae493c04c8b42916e52ca38079f1b235c2f8ae5f4527b963c401caf", size = 178651 },
    { url = "https://files.pythonhosted.org/packages/94/dd/a3f0118e688d1b1a57553da23b16bdade96d2f9bcda4d32e7d2838047ff7/cffi-1.17.1-cp311-cp311-manylinux_2_12_i686.manylinux2010_i686.manylinux_2_17_i686.manylinux2014_i686.whl", hash = "sha256:f75c7ab1f9e4aca5414ed4d8e5c0e303a34f4421f8a0d47a4d019ceff0ab6af4", size = 445259 },
    { url = "https://files.pythonhosted.org/packages/2e/ea/70ce63780f096e16ce8588efe039d3c4f91deb1dc01e9c73a287939c79a6/cffi-1.17.1-cp311-cp311-manylinux_2_17_aarch64.manylinux2014_aarch64.whl", hash = "sha256:a1ed2dd2972641495a3ec98445e09766f077aee98a1c896dcb4ad0d303628e41", size = 469200 },
    { url = "https://files.pythonhosted.org/packages/1c/a0/a4fa9f4f781bda074c3ddd57a572b060fa0df7655d2a4247bbe277200146/cffi-1.17.1-cp311-cp311-manylinux_2_17_ppc64le.manylinux2014_ppc64le.whl", hash = "sha256:46bf43160c1a35f7ec506d254e5c890f3c03648a4dbac12d624e4490a7046cd1", size = 477235 },
    { url = "https://files.pythonhosted.org/packages/62/12/ce8710b5b8affbcdd5c6e367217c242524ad17a02fe5beec3ee339f69f85/cffi-1.17.1-cp311-cp311-manylinux_2_17_s390x.manylinux2014_s390x.whl", hash = "sha256:a24ed04c8ffd54b0729c07cee15a81d964e6fee0e3d4d342a27b020d22959dc6", size = 459721 },
    { url = "https://files.pythonhosted.org/packages/ff/6b/d45873c5e0242196f042d555526f92aa9e0c32355a1be1ff8c27f077fd37/cffi-1.17.1-cp311-cp311-manylinux_2_17_x86_64.manylinux2014_x86_64.whl", hash = "sha256:610faea79c43e44c71e1ec53a554553fa22321b65fae24889706c0a84d4ad86d", size = 467242 },
    { url = "https://files.pythonhosted.org/packages/1a/52/d9a0e523a572fbccf2955f5abe883cfa8bcc570d7faeee06336fbd50c9fc/cffi-1.17.1-cp311-cp311-musllinux_1_1_aarch64.whl", hash = "sha256:a9b15d491f3ad5d692e11f6b71f7857e7835eb677955c00cc0aefcd0669adaf6", size = 477999 },
    { url = "https://files.pythonhosted.org/packages/44/74/f2a2460684a1a2d00ca799ad880d54652841a780c4c97b87754f660c7603/cffi-1.17.1-cp311-cp311-musllinux_1_1_i686.whl", hash = "sha256:de2ea4b5833625383e464549fec1bc395c1bdeeb5f25c4a3a82b5a8c756ec22f", size = 454242 },
    { url = "https://files.pythonhosted.org/packages/f8/4a/34599cac7dfcd888ff54e801afe06a19c17787dfd94495ab0c8d35fe99fb/cffi-1.17.1-cp311-cp311-musllinux_1_1_x86_64.whl", hash = "sha256:fc48c783f9c87e60831201f2cce7f3b2e4846bf4d8728eabe54d60700b318a0b", size = 478604 },
    { url = "https://files.pythonhosted.org/packages/34/33/e1b8a1ba29025adbdcda5fb3a36f94c03d771c1b7b12f726ff7fef2ebe36/cffi-1.17.1-cp311-cp311-win32.whl", hash = "sha256:85a950a4ac9c359340d5963966e3e0a94a676bd6245a4b55bc43949eee26a655", size = 171727 },
    { url = "https://files.pythonhosted.org/packages/3d/97/50228be003bb2802627d28ec0627837ac0bf35c90cf769812056f235b2d1/cffi-1.17.1-cp311-cp311-win_amd64.whl", hash = "sha256:caaf0640ef5f5517f49bc275eca1406b0ffa6aa184892812030f04c2abf589a0", size = 181400 },
    { url = "https://files.pythonhosted.org/packages/5a/84/e94227139ee5fb4d600a7a4927f322e1d4aea6fdc50bd3fca8493caba23f/cffi-1.17.1-cp312-cp312-macosx_10_9_x86_64.whl", hash = "sha256:805b4371bf7197c329fcb3ead37e710d1bca9da5d583f5073b799d5c5bd1eee4", size = 183178 },
    { url = "https://files.pythonhosted.org/packages/da/ee/fb72c2b48656111c4ef27f0f91da355e130a923473bf5ee75c5643d00cca/cffi-1.17.1-cp312-cp312-macosx_11_0_arm64.whl", hash = "sha256:733e99bc2df47476e3848417c5a4540522f234dfd4ef3ab7fafdf555b082ec0c", size = 178840 },
    { url = "https://files.pythonhosted.org/packages/cc/b6/db007700f67d151abadf508cbfd6a1884f57eab90b1bb985c4c8c02b0f28/cffi-1.17.1-cp312-cp312-manylinux_2_12_i686.manylinux2010_i686.manylinux_2_17_i686.manylinux2014_i686.whl", hash = "sha256:1257bdabf294dceb59f5e70c64a3e2f462c30c7ad68092d01bbbfb1c16b1ba36", size = 454803 },
    { url = "https://files.pythonhosted.org/packages/1a/df/f8d151540d8c200eb1c6fba8cd0dfd40904f1b0682ea705c36e6c2e97ab3/cffi-1.17.1-cp312-cp312-manylinux_2_17_aarch64.manylinux2014_aarch64.whl", hash = "sha256:da95af8214998d77a98cc14e3a3bd00aa191526343078b530ceb0bd710fb48a5", size = 478850 },
    { url = "https://files.pythonhosted.org/packages/28/c0/b31116332a547fd2677ae5b78a2ef662dfc8023d67f41b2a83f7c2aa78b1/cffi-1.17.1-cp312-cp312-manylinux_2_17_ppc64le.manylinux2014_ppc64le.whl", hash = "sha256:d63afe322132c194cf832bfec0dc69a99fb9bb6bbd550f161a49e9e855cc78ff", size = 485729 },
    { url = "https://files.pythonhosted.org/packages/91/2b/9a1ddfa5c7f13cab007a2c9cc295b70fbbda7cb10a286aa6810338e60ea1/cffi-1.17.1-cp312-cp312-manylinux_2_17_s390x.manylinux2014_s390x.whl", hash = "sha256:f79fc4fc25f1c8698ff97788206bb3c2598949bfe0fef03d299eb1b5356ada99", size = 471256 },
    { url = "https://files.pythonhosted.org/packages/b2/d5/da47df7004cb17e4955df6a43d14b3b4ae77737dff8bf7f8f333196717bf/cffi-1.17.1-cp312-cp312-manylinux_2_17_x86_64.manylinux2014_x86_64.whl", hash = "sha256:b62ce867176a75d03a665bad002af8e6d54644fad99a3c70905c543130e39d93", size = 479424 },
    { url = "https://files.pythonhosted.org/packages/0b/ac/2a28bcf513e93a219c8a4e8e125534f4f6db03e3179ba1c45e949b76212c/cffi-1.17.1-cp312-cp312-musllinux_1_1_aarch64.whl", hash = "sha256:386c8bf53c502fff58903061338ce4f4950cbdcb23e2902d86c0f722b786bbe3", size = 484568 },
    { url = "https://files.pythonhosted.org/packages/d4/38/ca8a4f639065f14ae0f1d9751e70447a261f1a30fa7547a828ae08142465/cffi-1.17.1-cp312-cp312-musllinux_1_1_x86_64.whl", hash = "sha256:4ceb10419a9adf4460ea14cfd6bc43d08701f0835e979bf821052f1805850fe8", size = 488736 },
    { url = "https://files.pythonhosted.org/packages/86/c5/28b2d6f799ec0bdecf44dced2ec5ed43e0eb63097b0f58c293583b406582/cffi-1.17.1-cp312-cp312-win32.whl", hash = "sha256:a08d7e755f8ed21095a310a693525137cfe756ce62d066e53f502a83dc550f65", size = 172448 },
    { url = "https://files.pythonhosted.org/packages/50/b9/db34c4755a7bd1cb2d1603ac3863f22bcecbd1ba29e5ee841a4bc510b294/cffi-1.17.1-cp312-cp312-win_amd64.whl", hash = "sha256:51392eae71afec0d0c8fb1a53b204dbb3bcabcb3c9b807eedf3e1e6ccf2de903", size = 181976 },
    { url = "https://files.pythonhosted.org/packages/8d/f8/dd6c246b148639254dad4d6803eb6a54e8c85c6e11ec9df2cffa87571dbe/cffi-1.17.1-cp313-cp313-macosx_10_13_x86_64.whl", hash = "sha256:f3a2b4222ce6b60e2e8b337bb9596923045681d71e5a082783484d845390938e", size = 182989 },
    { url = "https://files.pythonhosted.org/packages/8b/f1/672d303ddf17c24fc83afd712316fda78dc6fce1cd53011b839483e1ecc8/cffi-1.17.1-cp313-cp313-macosx_11_0_arm64.whl", hash = "sha256:0984a4925a435b1da406122d4d7968dd861c1385afe3b45ba82b750f229811e2", size = 178802 },
    { url = "https://files.pythonhosted.org/packages/0e/2d/eab2e858a91fdff70533cab61dcff4a1f55ec60425832ddfdc9cd36bc8af/cffi-1.17.1-cp313-cp313-manylinux_2_12_i686.manylinux2010_i686.manylinux_2_17_i686.manylinux2014_i686.whl", hash = "sha256:d01b12eeeb4427d3110de311e1774046ad344f5b1a7403101878976ecd7a10f3", size = 454792 },
    { url = "https://files.pythonhosted.org/packages/75/b2/fbaec7c4455c604e29388d55599b99ebcc250a60050610fadde58932b7ee/cffi-1.17.1-cp313-cp313-manylinux_2_17_aarch64.manylinux2014_aarch64.whl", hash = "sha256:706510fe141c86a69c8ddc029c7910003a17353970cff3b904ff0686a5927683", size = 478893 },
    { url = "https://files.pythonhosted.org/packages/4f/b7/6e4a2162178bf1935c336d4da8a9352cccab4d3a5d7914065490f08c0690/cffi-1.17.1-cp313-cp313-manylinux_2_17_ppc64le.manylinux2014_ppc64le.whl", hash = "sha256:de55b766c7aa2e2a3092c51e0483d700341182f08e67c63630d5b6f200bb28e5", size = 485810 },
    { url = "https://files.pythonhosted.org/packages/c7/8a/1d0e4a9c26e54746dc08c2c6c037889124d4f59dffd853a659fa545f1b40/cffi-1.17.1-cp313-cp313-manylinux_2_17_s390x.manylinux2014_s390x.whl", hash = "sha256:c59d6e989d07460165cc5ad3c61f9fd8f1b4796eacbd81cee78957842b834af4", size = 471200 },
    { url = "https://files.pythonhosted.org/packages/26/9f/1aab65a6c0db35f43c4d1b4f580e8df53914310afc10ae0397d29d697af4/cffi-1.17.1-cp313-cp313-manylinux_2_17_x86_64.manylinux2014_x86_64.whl", hash = "sha256:dd398dbc6773384a17fe0d3e7eeb8d1a21c2200473ee6806bb5e6a8e62bb73dd", size = 479447 },
    { url = "https://files.pythonhosted.org/packages/5f/e4/fb8b3dd8dc0e98edf1135ff067ae070bb32ef9d509d6cb0f538cd6f7483f/cffi-1.17.1-cp313-cp313-musllinux_1_1_aarch64.whl", hash = "sha256:3edc8d958eb099c634dace3c7e16560ae474aa3803a5df240542b305d14e14ed", size = 484358 },
    { url = "https://files.pythonhosted.org/packages/f1/47/d7145bf2dc04684935d57d67dff9d6d795b2ba2796806bb109864be3a151/cffi-1.17.1-cp313-cp313-musllinux_1_1_x86_64.whl", hash = "sha256:72e72408cad3d5419375fc87d289076ee319835bdfa2caad331e377589aebba9", size = 488469 },
    { url = "https://files.pythonhosted.org/packages/bf/ee/f94057fa6426481d663b88637a9a10e859e492c73d0384514a17d78ee205/cffi-1.17.1-cp313-cp313-win32.whl", hash = "sha256:e03eab0a8677fa80d646b5ddece1cbeaf556c313dcfac435ba11f107ba117b5d", size = 172475 },
    { url = "https://files.pythonhosted.org/packages/7c/fc/6a8cb64e5f0324877d503c854da15d76c1e50eb722e320b15345c4d0c6de/cffi-1.17.1-cp313-cp313-win_amd64.whl", hash = "sha256:f6a16c31041f09ead72d69f583767292f750d24913dadacf5756b966aacb3f1a", size = 182009 },
]

[[package]]
name = "cfgv"
version = "3.4.0"
source = { registry = "https://pypi.org/simple" }
sdist = { url = "https://files.pythonhosted.org/packages/11/74/539e56497d9bd1d484fd863dd69cbbfa653cd2aa27abfe35653494d85e94/cfgv-3.4.0.tar.gz", hash = "sha256:e52591d4c5f5dead8e0f673fb16db7949d2cfb3f7da4582893288f0ded8fe560", size = 7114 }
wheels = [
    { url = "https://files.pythonhosted.org/packages/c5/55/51844dd50c4fc7a33b653bfaba4c2456f06955289ca770a5dbd5fd267374/cfgv-3.4.0-py2.py3-none-any.whl", hash = "sha256:b7265b1f29fd3316bfcd2b330d63d024f2bfd8bcb8b0272f8e19a504856c48f9", size = 7249 },
]

[[package]]
name = "charset-normalizer"
version = "3.4.1"
source = { registry = "https://pypi.org/simple" }
sdist = { url = "https://files.pythonhosted.org/packages/16/b0/572805e227f01586461c80e0fd25d65a2115599cc9dad142fee4b747c357/charset_normalizer-3.4.1.tar.gz", hash = "sha256:44251f18cd68a75b56585dd00dae26183e102cd5e0f9f1466e6df5da2ed64ea3", size = 123188 }
wheels = [
    { url = "https://files.pythonhosted.org/packages/0d/58/5580c1716040bc89206c77d8f74418caf82ce519aae06450393ca73475d1/charset_normalizer-3.4.1-cp310-cp310-macosx_10_9_universal2.whl", hash = "sha256:91b36a978b5ae0ee86c394f5a54d6ef44db1de0815eb43de826d41d21e4af3de", size = 198013 },
    { url = "https://files.pythonhosted.org/packages/d0/11/00341177ae71c6f5159a08168bcb98c6e6d196d372c94511f9f6c9afe0c6/charset_normalizer-3.4.1-cp310-cp310-manylinux_2_17_aarch64.manylinux2014_aarch64.whl", hash = "sha256:7461baadb4dc00fd9e0acbe254e3d7d2112e7f92ced2adc96e54ef6501c5f176", size = 141285 },
    { url = "https://files.pythonhosted.org/packages/01/09/11d684ea5819e5a8f5100fb0b38cf8d02b514746607934134d31233e02c8/charset_normalizer-3.4.1-cp310-cp310-manylinux_2_17_ppc64le.manylinux2014_ppc64le.whl", hash = "sha256:e218488cd232553829be0664c2292d3af2eeeb94b32bea483cf79ac6a694e037", size = 151449 },
    { url = "https://files.pythonhosted.org/packages/08/06/9f5a12939db324d905dc1f70591ae7d7898d030d7662f0d426e2286f68c9/charset_normalizer-3.4.1-cp310-cp310-manylinux_2_17_s390x.manylinux2014_s390x.whl", hash = "sha256:80ed5e856eb7f30115aaf94e4a08114ccc8813e6ed1b5efa74f9f82e8509858f", size = 143892 },
    { url = "https://files.pythonhosted.org/packages/93/62/5e89cdfe04584cb7f4d36003ffa2936681b03ecc0754f8e969c2becb7e24/charset_normalizer-3.4.1-cp310-cp310-manylinux_2_17_x86_64.manylinux2014_x86_64.whl", hash = "sha256:b010a7a4fd316c3c484d482922d13044979e78d1861f0e0650423144c616a46a", size = 146123 },
    { url = "https://files.pythonhosted.org/packages/a9/ac/ab729a15c516da2ab70a05f8722ecfccc3f04ed7a18e45c75bbbaa347d61/charset_normalizer-3.4.1-cp310-cp310-manylinux_2_5_i686.manylinux1_i686.manylinux_2_17_i686.manylinux2014_i686.whl", hash = "sha256:4532bff1b8421fd0a320463030c7520f56a79c9024a4e88f01c537316019005a", size = 147943 },
    { url = "https://files.pythonhosted.org/packages/03/d2/3f392f23f042615689456e9a274640c1d2e5dd1d52de36ab8f7955f8f050/charset_normalizer-3.4.1-cp310-cp310-musllinux_1_2_aarch64.whl", hash = "sha256:d973f03c0cb71c5ed99037b870f2be986c3c05e63622c017ea9816881d2dd247", size = 142063 },
    { url = "https://files.pythonhosted.org/packages/f2/e3/e20aae5e1039a2cd9b08d9205f52142329f887f8cf70da3650326670bddf/charset_normalizer-3.4.1-cp310-cp310-musllinux_1_2_i686.whl", hash = "sha256:3a3bd0dcd373514dcec91c411ddb9632c0d7d92aed7093b8c3bbb6d69ca74408", size = 150578 },
    { url = "https://files.pythonhosted.org/packages/8d/af/779ad72a4da0aed925e1139d458adc486e61076d7ecdcc09e610ea8678db/charset_normalizer-3.4.1-cp310-cp310-musllinux_1_2_ppc64le.whl", hash = "sha256:d9c3cdf5390dcd29aa8056d13e8e99526cda0305acc038b96b30352aff5ff2bb", size = 153629 },
    { url = "https://files.pythonhosted.org/packages/c2/b6/7aa450b278e7aa92cf7732140bfd8be21f5f29d5bf334ae987c945276639/charset_normalizer-3.4.1-cp310-cp310-musllinux_1_2_s390x.whl", hash = "sha256:2bdfe3ac2e1bbe5b59a1a63721eb3b95fc9b6817ae4a46debbb4e11f6232428d", size = 150778 },
    { url = "https://files.pythonhosted.org/packages/39/f4/d9f4f712d0951dcbfd42920d3db81b00dd23b6ab520419626f4023334056/charset_normalizer-3.4.1-cp310-cp310-musllinux_1_2_x86_64.whl", hash = "sha256:eab677309cdb30d047996b36d34caeda1dc91149e4fdca0b1a039b3f79d9a807", size = 146453 },
    { url = "https://files.pythonhosted.org/packages/49/2b/999d0314e4ee0cff3cb83e6bc9aeddd397eeed693edb4facb901eb8fbb69/charset_normalizer-3.4.1-cp310-cp310-win32.whl", hash = "sha256:c0429126cf75e16c4f0ad00ee0eae4242dc652290f940152ca8c75c3a4b6ee8f", size = 95479 },
    { url = "https://files.pythonhosted.org/packages/2d/ce/3cbed41cff67e455a386fb5e5dd8906cdda2ed92fbc6297921f2e4419309/charset_normalizer-3.4.1-cp310-cp310-win_amd64.whl", hash = "sha256:9f0b8b1c6d84c8034a44893aba5e767bf9c7a211e313a9605d9c617d7083829f", size = 102790 },
    { url = "https://files.pythonhosted.org/packages/72/80/41ef5d5a7935d2d3a773e3eaebf0a9350542f2cab4eac59a7a4741fbbbbe/charset_normalizer-3.4.1-cp311-cp311-macosx_10_9_universal2.whl", hash = "sha256:8bfa33f4f2672964266e940dd22a195989ba31669bd84629f05fab3ef4e2d125", size = 194995 },
    { url = "https://files.pythonhosted.org/packages/7a/28/0b9fefa7b8b080ec492110af6d88aa3dea91c464b17d53474b6e9ba5d2c5/charset_normalizer-3.4.1-cp311-cp311-manylinux_2_17_aarch64.manylinux2014_aarch64.whl", hash = "sha256:28bf57629c75e810b6ae989f03c0828d64d6b26a5e205535585f96093e405ed1", size = 139471 },
    { url = "https://files.pythonhosted.org/packages/71/64/d24ab1a997efb06402e3fc07317e94da358e2585165930d9d59ad45fcae2/charset_normalizer-3.4.1-cp311-cp311-manylinux_2_17_ppc64le.manylinux2014_ppc64le.whl", hash = "sha256:f08ff5e948271dc7e18a35641d2f11a4cd8dfd5634f55228b691e62b37125eb3", size = 149831 },
    { url = "https://files.pythonhosted.org/packages/37/ed/be39e5258e198655240db5e19e0b11379163ad7070962d6b0c87ed2c4d39/charset_normalizer-3.4.1-cp311-cp311-manylinux_2_17_s390x.manylinux2014_s390x.whl", hash = "sha256:234ac59ea147c59ee4da87a0c0f098e9c8d169f4dc2a159ef720f1a61bbe27cd", size = 142335 },
    { url = "https://files.pythonhosted.org/packages/88/83/489e9504711fa05d8dde1574996408026bdbdbd938f23be67deebb5eca92/charset_normalizer-3.4.1-cp311-cp311-manylinux_2_17_x86_64.manylinux2014_x86_64.whl", hash = "sha256:fd4ec41f914fa74ad1b8304bbc634b3de73d2a0889bd32076342a573e0779e00", size = 143862 },
    { url = "https://files.pythonhosted.org/packages/c6/c7/32da20821cf387b759ad24627a9aca289d2822de929b8a41b6241767b461/charset_normalizer-3.4.1-cp311-cp311-manylinux_2_5_i686.manylinux1_i686.manylinux_2_17_i686.manylinux2014_i686.whl", hash = "sha256:eea6ee1db730b3483adf394ea72f808b6e18cf3cb6454b4d86e04fa8c4327a12", size = 145673 },
    { url = "https://files.pythonhosted.org/packages/68/85/f4288e96039abdd5aeb5c546fa20a37b50da71b5cf01e75e87f16cd43304/charset_normalizer-3.4.1-cp311-cp311-musllinux_1_2_aarch64.whl", hash = "sha256:c96836c97b1238e9c9e3fe90844c947d5afbf4f4c92762679acfe19927d81d77", size = 140211 },
    { url = "https://files.pythonhosted.org/packages/28/a3/a42e70d03cbdabc18997baf4f0227c73591a08041c149e710045c281f97b/charset_normalizer-3.4.1-cp311-cp311-musllinux_1_2_i686.whl", hash = "sha256:4d86f7aff21ee58f26dcf5ae81a9addbd914115cdebcbb2217e4f0ed8982e146", size = 148039 },
    { url = "https://files.pythonhosted.org/packages/85/e4/65699e8ab3014ecbe6f5c71d1a55d810fb716bbfd74f6283d5c2aa87febf/charset_normalizer-3.4.1-cp311-cp311-musllinux_1_2_ppc64le.whl", hash = "sha256:09b5e6733cbd160dcc09589227187e242a30a49ca5cefa5a7edd3f9d19ed53fd", size = 151939 },
    { url = "https://files.pythonhosted.org/packages/b1/82/8e9fe624cc5374193de6860aba3ea8070f584c8565ee77c168ec13274bd2/charset_normalizer-3.4.1-cp311-cp311-musllinux_1_2_s390x.whl", hash = "sha256:5777ee0881f9499ed0f71cc82cf873d9a0ca8af166dfa0af8ec4e675b7df48e6", size = 149075 },
    { url = "https://files.pythonhosted.org/packages/3d/7b/82865ba54c765560c8433f65e8acb9217cb839a9e32b42af4aa8e945870f/charset_normalizer-3.4.1-cp311-cp311-musllinux_1_2_x86_64.whl", hash = "sha256:237bdbe6159cff53b4f24f397d43c6336c6b0b42affbe857970cefbb620911c8", size = 144340 },
    { url = "https://files.pythonhosted.org/packages/b5/b6/9674a4b7d4d99a0d2df9b215da766ee682718f88055751e1e5e753c82db0/charset_normalizer-3.4.1-cp311-cp311-win32.whl", hash = "sha256:8417cb1f36cc0bc7eaba8ccb0e04d55f0ee52df06df3ad55259b9a323555fc8b", size = 95205 },
    { url = "https://files.pythonhosted.org/packages/1e/ab/45b180e175de4402dcf7547e4fb617283bae54ce35c27930a6f35b6bef15/charset_normalizer-3.4.1-cp311-cp311-win_amd64.whl", hash = "sha256:d7f50a1f8c450f3925cb367d011448c39239bb3eb4117c36a6d354794de4ce76", size = 102441 },
    { url = "https://files.pythonhosted.org/packages/0a/9a/dd1e1cdceb841925b7798369a09279bd1cf183cef0f9ddf15a3a6502ee45/charset_normalizer-3.4.1-cp312-cp312-macosx_10_13_universal2.whl", hash = "sha256:73d94b58ec7fecbc7366247d3b0b10a21681004153238750bb67bd9012414545", size = 196105 },
    { url = "https://files.pythonhosted.org/packages/d3/8c/90bfabf8c4809ecb648f39794cf2a84ff2e7d2a6cf159fe68d9a26160467/charset_normalizer-3.4.1-cp312-cp312-manylinux_2_17_aarch64.manylinux2014_aarch64.whl", hash = "sha256:dad3e487649f498dd991eeb901125411559b22e8d7ab25d3aeb1af367df5efd7", size = 140404 },
    { url = "https://files.pythonhosted.org/packages/ad/8f/e410d57c721945ea3b4f1a04b74f70ce8fa800d393d72899f0a40526401f/charset_normalizer-3.4.1-cp312-cp312-manylinux_2_17_ppc64le.manylinux2014_ppc64le.whl", hash = "sha256:c30197aa96e8eed02200a83fba2657b4c3acd0f0aa4bdc9f6c1af8e8962e0757", size = 150423 },
    { url = "https://files.pythonhosted.org/packages/f0/b8/e6825e25deb691ff98cf5c9072ee0605dc2acfca98af70c2d1b1bc75190d/charset_normalizer-3.4.1-cp312-cp312-manylinux_2_17_s390x.manylinux2014_s390x.whl", hash = "sha256:2369eea1ee4a7610a860d88f268eb39b95cb588acd7235e02fd5a5601773d4fa", size = 143184 },
    { url = "https://files.pythonhosted.org/packages/3e/a2/513f6cbe752421f16d969e32f3583762bfd583848b763913ddab8d9bfd4f/charset_normalizer-3.4.1-cp312-cp312-manylinux_2_17_x86_64.manylinux2014_x86_64.whl", hash = "sha256:bc2722592d8998c870fa4e290c2eec2c1569b87fe58618e67d38b4665dfa680d", size = 145268 },
    { url = "https://files.pythonhosted.org/packages/74/94/8a5277664f27c3c438546f3eb53b33f5b19568eb7424736bdc440a88a31f/charset_normalizer-3.4.1-cp312-cp312-manylinux_2_5_i686.manylinux1_i686.manylinux_2_17_i686.manylinux2014_i686.whl", hash = "sha256:ffc9202a29ab3920fa812879e95a9e78b2465fd10be7fcbd042899695d75e616", size = 147601 },
    { url = "https://files.pythonhosted.org/packages/7c/5f/6d352c51ee763623a98e31194823518e09bfa48be2a7e8383cf691bbb3d0/charset_normalizer-3.4.1-cp312-cp312-musllinux_1_2_aarch64.whl", hash = "sha256:804a4d582ba6e5b747c625bf1255e6b1507465494a40a2130978bda7b932c90b", size = 141098 },
    { url = "https://files.pythonhosted.org/packages/78/d4/f5704cb629ba5ab16d1d3d741396aec6dc3ca2b67757c45b0599bb010478/charset_normalizer-3.4.1-cp312-cp312-musllinux_1_2_i686.whl", hash = "sha256:0f55e69f030f7163dffe9fd0752b32f070566451afe180f99dbeeb81f511ad8d", size = 149520 },
    { url = "https://files.pythonhosted.org/packages/c5/96/64120b1d02b81785f222b976c0fb79a35875457fa9bb40827678e54d1bc8/charset_normalizer-3.4.1-cp312-cp312-musllinux_1_2_ppc64le.whl", hash = "sha256:c4c3e6da02df6fa1410a7680bd3f63d4f710232d3139089536310d027950696a", size = 152852 },
    { url = "https://files.pythonhosted.org/packages/84/c9/98e3732278a99f47d487fd3468bc60b882920cef29d1fa6ca460a1fdf4e6/charset_normalizer-3.4.1-cp312-cp312-musllinux_1_2_s390x.whl", hash = "sha256:5df196eb874dae23dcfb968c83d4f8fdccb333330fe1fc278ac5ceeb101003a9", size = 150488 },
    { url = "https://files.pythonhosted.org/packages/13/0e/9c8d4cb99c98c1007cc11eda969ebfe837bbbd0acdb4736d228ccaabcd22/charset_normalizer-3.4.1-cp312-cp312-musllinux_1_2_x86_64.whl", hash = "sha256:e358e64305fe12299a08e08978f51fc21fac060dcfcddd95453eabe5b93ed0e1", size = 146192 },
    { url = "https://files.pythonhosted.org/packages/b2/21/2b6b5b860781a0b49427309cb8670785aa543fb2178de875b87b9cc97746/charset_normalizer-3.4.1-cp312-cp312-win32.whl", hash = "sha256:9b23ca7ef998bc739bf6ffc077c2116917eabcc901f88da1b9856b210ef63f35", size = 95550 },
    { url = "https://files.pythonhosted.org/packages/21/5b/1b390b03b1d16c7e382b561c5329f83cc06623916aab983e8ab9239c7d5c/charset_normalizer-3.4.1-cp312-cp312-win_amd64.whl", hash = "sha256:6ff8a4a60c227ad87030d76e99cd1698345d4491638dfa6673027c48b3cd395f", size = 102785 },
    { url = "https://files.pythonhosted.org/packages/38/94/ce8e6f63d18049672c76d07d119304e1e2d7c6098f0841b51c666e9f44a0/charset_normalizer-3.4.1-cp313-cp313-macosx_10_13_universal2.whl", hash = "sha256:aabfa34badd18f1da5ec1bc2715cadc8dca465868a4e73a0173466b688f29dda", size = 195698 },
    { url = "https://files.pythonhosted.org/packages/24/2e/dfdd9770664aae179a96561cc6952ff08f9a8cd09a908f259a9dfa063568/charset_normalizer-3.4.1-cp313-cp313-manylinux_2_17_aarch64.manylinux2014_aarch64.whl", hash = "sha256:22e14b5d70560b8dd51ec22863f370d1e595ac3d024cb8ad7d308b4cd95f8313", size = 140162 },
    { url = "https://files.pythonhosted.org/packages/24/4e/f646b9093cff8fc86f2d60af2de4dc17c759de9d554f130b140ea4738ca6/charset_normalizer-3.4.1-cp313-cp313-manylinux_2_17_ppc64le.manylinux2014_ppc64le.whl", hash = "sha256:8436c508b408b82d87dc5f62496973a1805cd46727c34440b0d29d8a2f50a6c9", size = 150263 },
    { url = "https://files.pythonhosted.org/packages/5e/67/2937f8d548c3ef6e2f9aab0f6e21001056f692d43282b165e7c56023e6dd/charset_normalizer-3.4.1-cp313-cp313-manylinux_2_17_s390x.manylinux2014_s390x.whl", hash = "sha256:2d074908e1aecee37a7635990b2c6d504cd4766c7bc9fc86d63f9c09af3fa11b", size = 142966 },
    { url = "https://files.pythonhosted.org/packages/52/ed/b7f4f07de100bdb95c1756d3a4d17b90c1a3c53715c1a476f8738058e0fa/charset_normalizer-3.4.1-cp313-cp313-manylinux_2_17_x86_64.manylinux2014_x86_64.whl", hash = "sha256:955f8851919303c92343d2f66165294848d57e9bba6cf6e3625485a70a038d11", size = 144992 },
    { url = "https://files.pythonhosted.org/packages/96/2c/d49710a6dbcd3776265f4c923bb73ebe83933dfbaa841c5da850fe0fd20b/charset_normalizer-3.4.1-cp313-cp313-manylinux_2_5_i686.manylinux1_i686.manylinux_2_17_i686.manylinux2014_i686.whl", hash = "sha256:44ecbf16649486d4aebafeaa7ec4c9fed8b88101f4dd612dcaf65d5e815f837f", size = 147162 },
    { url = "https://files.pythonhosted.org/packages/b4/41/35ff1f9a6bd380303dea55e44c4933b4cc3c4850988927d4082ada230273/charset_normalizer-3.4.1-cp313-cp313-musllinux_1_2_aarch64.whl", hash = "sha256:0924e81d3d5e70f8126529951dac65c1010cdf117bb75eb02dd12339b57749dd", size = 140972 },
    { url = "https://files.pythonhosted.org/packages/fb/43/c6a0b685fe6910d08ba971f62cd9c3e862a85770395ba5d9cad4fede33ab/charset_normalizer-3.4.1-cp313-cp313-musllinux_1_2_i686.whl", hash = "sha256:2967f74ad52c3b98de4c3b32e1a44e32975e008a9cd2a8cc8966d6a5218c5cb2", size = 149095 },
    { url = "https://files.pythonhosted.org/packages/4c/ff/a9a504662452e2d2878512115638966e75633519ec11f25fca3d2049a94a/charset_normalizer-3.4.1-cp313-cp313-musllinux_1_2_ppc64le.whl", hash = "sha256:c75cb2a3e389853835e84a2d8fb2b81a10645b503eca9bcb98df6b5a43eb8886", size = 152668 },
    { url = "https://files.pythonhosted.org/packages/6c/71/189996b6d9a4b932564701628af5cee6716733e9165af1d5e1b285c530ed/charset_normalizer-3.4.1-cp313-cp313-musllinux_1_2_s390x.whl", hash = "sha256:09b26ae6b1abf0d27570633b2b078a2a20419c99d66fb2823173d73f188ce601", size = 150073 },
    { url = "https://files.pythonhosted.org/packages/e4/93/946a86ce20790e11312c87c75ba68d5f6ad2208cfb52b2d6a2c32840d922/charset_normalizer-3.4.1-cp313-cp313-musllinux_1_2_x86_64.whl", hash = "sha256:fa88b843d6e211393a37219e6a1c1df99d35e8fd90446f1118f4216e307e48cd", size = 145732 },
    { url = "https://files.pythonhosted.org/packages/cd/e5/131d2fb1b0dddafc37be4f3a2fa79aa4c037368be9423061dccadfd90091/charset_normalizer-3.4.1-cp313-cp313-win32.whl", hash = "sha256:eb8178fe3dba6450a3e024e95ac49ed3400e506fd4e9e5c32d30adda88cbd407", size = 95391 },
    { url = "https://files.pythonhosted.org/packages/27/f2/4f9a69cc7712b9b5ad8fdb87039fd89abba997ad5cbe690d1835d40405b0/charset_normalizer-3.4.1-cp313-cp313-win_amd64.whl", hash = "sha256:b1ac5992a838106edb89654e0aebfc24f5848ae2547d22c2c3f66454daa11971", size = 102702 },
    { url = "https://files.pythonhosted.org/packages/0e/f6/65ecc6878a89bb1c23a086ea335ad4bf21a588990c3f535a227b9eea9108/charset_normalizer-3.4.1-py3-none-any.whl", hash = "sha256:d98b1668f06378c6dbefec3b92299716b931cd4e6061f3c875a71ced1780ab85", size = 49767 },
]

[[package]]
name = "click"
version = "8.1.8"
source = { registry = "https://pypi.org/simple" }
dependencies = [
    { name = "colorama", marker = "sys_platform == 'win32'" },
]
sdist = { url = "https://files.pythonhosted.org/packages/b9/2e/0090cbf739cee7d23781ad4b89a9894a41538e4fcf4c31dcdd705b78eb8b/click-8.1.8.tar.gz", hash = "sha256:ed53c9d8990d83c2a27deae68e4ee337473f6330c040a31d4225c9574d16096a", size = 226593 }
wheels = [
    { url = "https://files.pythonhosted.org/packages/7e/d4/7ebdbd03970677812aac39c869717059dbb71a4cfc033ca6e5221787892c/click-8.1.8-py3-none-any.whl", hash = "sha256:63c132bbbed01578a06712a2d1f497bb62d9c1c0d329b7903a866228027263b2", size = 98188 },
]

[[package]]
name = "colorama"
version = "0.4.6"
source = { registry = "https://pypi.org/simple" }
sdist = { url = "https://files.pythonhosted.org/packages/d8/53/6f443c9a4a8358a93a6792e2acffb9d9d5cb0a5cfd8802644b7b1c9a02e4/colorama-0.4.6.tar.gz", hash = "sha256:08695f5cb7ed6e0531a20572697297273c47b8cae5a63ffc6d6ed5c201be6e44", size = 27697 }
wheels = [
    { url = "https://files.pythonhosted.org/packages/d1/d6/3965ed04c63042e047cb6a3e6ed1a63a35087b6a609aa3a15ed8ac56c221/colorama-0.4.6-py2.py3-none-any.whl", hash = "sha256:4f1d9991f5acc0ca119f9d443620b77f9d6b33703e51011c16baf57afb285fc6", size = 25335 },
]

[[package]]
name = "comm"
version = "0.2.2"
source = { registry = "https://pypi.org/simple" }
dependencies = [
    { name = "traitlets" },
]
sdist = { url = "https://files.pythonhosted.org/packages/e9/a8/fb783cb0abe2b5fded9f55e5703015cdf1c9c85b3669087c538dd15a6a86/comm-0.2.2.tar.gz", hash = "sha256:3fd7a84065306e07bea1773df6eb8282de51ba82f77c72f9c85716ab11fe980e", size = 6210 }
wheels = [
    { url = "https://files.pythonhosted.org/packages/e6/75/49e5bfe642f71f272236b5b2d2691cf915a7283cc0ceda56357b61daa538/comm-0.2.2-py3-none-any.whl", hash = "sha256:e6fb86cb70ff661ee8c9c14e7d36d6de3b4066f1441be4063df9c5009f0a64d3", size = 7180 },
]

[[package]]
name = "cuda-quantum-cu12"
version = "0.9.1"
source = { registry = "https://pypi.org/simple" }
dependencies = [
    { name = "astpretty" },
    { name = "cuquantum-python-cu12" },
    { name = "numpy" },
    { name = "nvidia-cublas-cu12", marker = "platform_machine == 'x86_64'" },
    { name = "nvidia-cuda-nvrtc-cu12", marker = "platform_machine == 'x86_64'" },
    { name = "nvidia-cuda-runtime-cu12", marker = "platform_machine == 'x86_64'" },
    { name = "nvidia-cusolver-cu12", marker = "platform_machine == 'x86_64'" },
    { name = "requests" },
    { name = "scipy" },
]
wheels = [
    { url = "https://files.pythonhosted.org/packages/78/90/1aca76d212ce1248080abb73756594e0d636fda1d115940759e644b98f25/cuda_quantum_cu12-0.9.1-cp310-cp310-manylinux_2_28_aarch64.whl", hash = "sha256:010d90d203a214696a1c8ff459f5afd07beccb3296a0d95f1222b3c674f53d0c", size = 111959591 },
    { url = "https://files.pythonhosted.org/packages/8a/c0/fe6e7f7b5d4640d902b7f96deb9a040ba39c0225ecddc0471d92af9d07a4/cuda_quantum_cu12-0.9.1-cp310-cp310-manylinux_2_28_x86_64.whl", hash = "sha256:ee478bc3d7935d607e5bc767d2cf50718284b1c03fdaf6f914a38c0d4c0f66ad", size = 117542243 },
    { url = "https://files.pythonhosted.org/packages/6f/de/7bbbab790a35f0e35c054e20d8bd2cb4d43440bca04e27f77d2fbdcbdb6f/cuda_quantum_cu12-0.9.1-cp311-cp311-manylinux_2_28_aarch64.whl", hash = "sha256:6a8d8c7e11d2074e51402c60138a5de5a68076e127f8764ff5f3f1c7ae96b92b", size = 111978884 },
    { url = "https://files.pythonhosted.org/packages/fd/8e/21dad8b5615233869a510f2762f1d17f263d5eab46b3b2460ed4416bc31e/cuda_quantum_cu12-0.9.1-cp311-cp311-manylinux_2_28_x86_64.whl", hash = "sha256:afb4892b42903fec8fe444b689e1dec2b5ff96c9086b9e32d6a851db4ea6ead3", size = 117558546 },
    { url = "https://files.pythonhosted.org/packages/24/e4/71514ca9ad56fe8ca6f2cddc58c920a4b207dff1ae9475119880589fb5bd/cuda_quantum_cu12-0.9.1-cp312-cp312-manylinux_2_28_aarch64.whl", hash = "sha256:ca00ad17373abd57f2707544d0f49976635124e1d4fff2bf9feca76041477c98", size = 111964475 },
    { url = "https://files.pythonhosted.org/packages/4d/78/f3fc47bd61ef88dec7d3b1b226d388f7ccec20b6c8b72e0c53c6b22cda68/cuda_quantum_cu12-0.9.1-cp312-cp312-manylinux_2_28_x86_64.whl", hash = "sha256:f00f474c7e68f6eb4dad9b0120a2414cc23bb13291ddaea62ea292a38a10c731", size = 117538119 },
]

[[package]]
name = "cudaq"
version = "0.9.1"
source = { registry = "https://pypi.org/simple" }
dependencies = [
    { name = "cuda-quantum-cu12" },
]
sdist = { url = "https://files.pythonhosted.org/packages/39/a9/c47e6be5a4e42bcc5c7b79cedbf4e55d543d2882af733b3a6c6e6d934498/cudaq-0.9.1.tar.gz", hash = "sha256:c978560491e851082ca95ff796f55bde1a935dfb56099d3e185b06d26c5d8b1d", size = 9005 }

[[package]]
name = "cudensitymat-cu12"
version = "0.0.5"
source = { registry = "https://pypi.org/simple" }
dependencies = [
    { name = "cutensor-cu12" },
]
wheels = [
    { url = "https://files.pythonhosted.org/packages/ef/39/90aa04ed97ade43f72a8f983d0a7e0f4b5bf516d8376fb1dd1a18af8d658/cudensitymat_cu12-0.0.5-py3-none-manylinux2014_aarch64.whl", hash = "sha256:431a74809417eb2631254c5b86464bd4cd78864b123776ebe944265fb7bae4ca", size = 1736223 },
    { url = "https://files.pythonhosted.org/packages/ae/ad/8cc8e35d73672a25126a94ea95f183aa5163b6841ebe142226e3f9003cc1/cudensitymat_cu12-0.0.5-py3-none-manylinux2014_x86_64.whl", hash = "sha256:eb9d60810e709636cd40d7b7268fdd8e960309712b5142c3abe92a9d3c8e0548", size = 1741430 },
]

[[package]]
name = "cupy-cuda12x"
version = "13.4.0"
source = { registry = "https://pypi.org/simple" }
dependencies = [
    { name = "fastrlock" },
    { name = "numpy" },
]
wheels = [
    { url = "https://files.pythonhosted.org/packages/1c/98/e0b6755be2a3f160a18a160814de1e3b721e5c3cc54a975e053e0f974552/cupy_cuda12x-13.4.0-cp310-cp310-manylinux2014_aarch64.whl", hash = "sha256:bbcaba04ca075d5a6a4b0611bfc930eeb054eaa6337c4a556c359f4bd5c2f5eb", size = 117386738 },
    { url = "https://files.pythonhosted.org/packages/9e/5f/ee7619f9b7040f2406da2b61eb71643d1dedc25686d1254a35fba64e3ce6/cupy_cuda12x-13.4.0-cp310-cp310-manylinux2014_x86_64.whl", hash = "sha256:c5f8b89f4ea0267e8814656a0ef4b62c02a263083c5dd667ccd2b9e7b8aa04b9", size = 104637369 },
    { url = "https://files.pythonhosted.org/packages/07/51/24aaf55231d6fbba2ec99e73936279b2e69a4345e4cd540e9ecd0de35c01/cupy_cuda12x-13.4.0-cp310-cp310-win_amd64.whl", hash = "sha256:f1c5c0de613872cc8f5f7637a80a35750f10a1b8ad881518a8261236d539f331", size = 82154088 },
    { url = "https://files.pythonhosted.org/packages/28/e9/594c67c9753738d238bde8bd5912347f1de694509d9105ddc3e4e47f0ee9/cupy_cuda12x-13.4.0-cp311-cp311-manylinux2014_aarch64.whl", hash = "sha256:f2f796969bfbf4042245060c35cac9503375ba21d884d136e3738ddba620041b", size = 119065897 },
    { url = "https://files.pythonhosted.org/packages/05/d2/ca35b887aaf453f46b8ba0af0c89e16c971ad698b35ccb60a0b607bd0ad1/cupy_cuda12x-13.4.0-cp311-cp311-manylinux2014_x86_64.whl", hash = "sha256:6be34823b0de6cbce5ed9fc518f6dc252e37043d4a8e65de8eb1165a41e8e99e", size = 105429160 },
    { url = "https://files.pythonhosted.org/packages/c0/ec/a01714caa26dd3a28f6e7bad9e9695f73c5b879b278d931637e34f70336f/cupy_cuda12x-13.4.0-cp311-cp311-win_amd64.whl", hash = "sha256:4c75cd875d18f0f054a537e4948cde3d4e5a7abb9bb442160317c2df794ad7e6", size = 82166162 },
    { url = "https://files.pythonhosted.org/packages/ed/5b/c5b5d2cf4c5286d84ea4c70d8101d3b387769b0ec34e48bb3ff1abd85e22/cupy_cuda12x-13.4.0-cp312-cp312-manylinux2014_aarch64.whl", hash = "sha256:bfb0e59d22cf1281bed59628593ebd307de2a53e53c5a53f2c044f2afe99de15", size = 118358817 },
    { url = "https://files.pythonhosted.org/packages/cb/fe/661462ae9769e555718c645e5e06194a922a81f75cceb33defdb853cd277/cupy_cuda12x-13.4.0-cp312-cp312-manylinux2014_x86_64.whl", hash = "sha256:d67efa80c107adf28e4301a87410ef6ed57b1b286943c4101eee902b30330c58", size = 105275379 },
    { url = "https://files.pythonhosted.org/packages/c0/6b/f256cc11ed0812f997aac35632045ab2a95387791dd654afdae391c9e161/cupy_cuda12x-13.4.0-cp312-cp312-win_amd64.whl", hash = "sha256:061ee28b06cb0216ac914b78bc839e99706f930db4f65f6962d004860126f181", size = 82066798 },
    { url = "https://files.pythonhosted.org/packages/fa/b5/bbe7223f56d1d84c1dd23a422aeda51ff312b2f85e50bafea6dacacbd5c3/cupy_cuda12x-13.4.0-cp313-cp313-manylinux2014_aarch64.whl", hash = "sha256:11435c5eebafdceb9227fb0136cd3fc63952b974be043148656246e84930d406", size = 117959329 },
    { url = "https://files.pythonhosted.org/packages/68/57/62bfef84d0abe80b54f808e4429281ca60d00988649a3ab4f610e741295f/cupy_cuda12x-13.4.0-cp313-cp313-manylinux2014_x86_64.whl", hash = "sha256:f72a9e102f56c42ea157154928e5acc0fca2dc5fa60acc2588f9d95164691008", size = 105051013 },
    { url = "https://files.pythonhosted.org/packages/ae/c2/3b106c022baa39915e4dacac644071b90c1d798b54374a8a0501c4e778d5/cupy_cuda12x-13.4.0-cp313-cp313-win_amd64.whl", hash = "sha256:1ba5d159fda49d46384df92e47c0ca8064ae5ca0ad996fc7ad62cdb2f614a505", size = 82032172 },
]

[[package]]
name = "cuquantum-python-cu12"
version = "24.11.0"
source = { registry = "https://pypi.org/simple" }
dependencies = [
    { name = "cudensitymat-cu12" },
    { name = "cupy-cuda12x" },
    { name = "custatevec-cu12" },
    { name = "cutensornet-cu12" },
    { name = "numpy" },
]
wheels = [
    { url = "https://files.pythonhosted.org/packages/a7/d9/32bfd1b6d9d249f9e741016e549f8db090db833026587b8da6fd51223afc/cuquantum_python_cu12-24.11.0-cp310-cp310-manylinux2014_aarch64.whl", hash = "sha256:e8f53c0c1a0000912b559826e26333280c081c13218d926d64b2ad54721e8abc", size = 5172377 },
    { url = "https://files.pythonhosted.org/packages/9b/25/3df89d004d09f3bafe90124b2db6047e9bea0209a2089502f372b2466fee/cuquantum_python_cu12-24.11.0-cp310-cp310-manylinux2014_x86_64.whl", hash = "sha256:e00f84033564796e0fb1dafe1071afce63db495c84d0e2f876aca3f4a3147228", size = 5201766 },
    { url = "https://files.pythonhosted.org/packages/f0/e2/268710b36fd5a9258e06fe538b00194da10eee6aeb90d407d9aeeed12300/cuquantum_python_cu12-24.11.0-cp311-cp311-manylinux2014_aarch64.whl", hash = "sha256:5bd79f6f85dd90a0f492b0a122b2ddeabc0447971e170ccc6f8f1f44bb4a96bb", size = 5379144 },
    { url = "https://files.pythonhosted.org/packages/6e/a6/76bf1ac3d3a4501211de9c561c2631193dd8857e14a95455f893c621ea12/cuquantum_python_cu12-24.11.0-cp311-cp311-manylinux2014_x86_64.whl", hash = "sha256:83f298012ae865d2ac48491f6e5089cbb8814af7ee51bac3792435bd41211259", size = 5401614 },
    { url = "https://files.pythonhosted.org/packages/74/bc/2a139fba88ea8f3bb401f4d49bd0efa1fcc43a310ce80ad62ef3efd4b6cc/cuquantum_python_cu12-24.11.0-cp312-cp312-manylinux2014_aarch64.whl", hash = "sha256:5fc76709a632dc5e46a0fe45b579bdc6b44dad7b5fe618a0e23fed72c66b7e4b", size = 5215627 },
    { url = "https://files.pythonhosted.org/packages/e3/4d/1c334eaecd730609eb2ff748fdbab7b33debaa457b385d571002e06b2c1d/cuquantum_python_cu12-24.11.0-cp312-cp312-manylinux2014_x86_64.whl", hash = "sha256:c5d8c1ba776fb29b22c8aa5a1bd8ac852886b89835460e85daffc2431fff997e", size = 5266577 },
]

[[package]]
name = "custatevec-cu12"
version = "1.7.0"
source = { registry = "https://pypi.org/simple" }
wheels = [
    { url = "https://files.pythonhosted.org/packages/bf/49/ff3d8b67e1ed1f0c07215c0da376b6819c5835d774a10a577b9534596fd9/custatevec_cu12-1.7.0-py3-none-manylinux2014_aarch64.whl", hash = "sha256:0e9c5d810285ddcdf97c980725580a0f549fccec4475a76d28779c112c79c2aa", size = 38654493 },
    { url = "https://files.pythonhosted.org/packages/98/d6/6a9fcce89905eb5b28e7d699c7c2a7454d9ebf7af30fe176f8374993625e/custatevec_cu12-1.7.0-py3-none-manylinux2014_x86_64.whl", hash = "sha256:df81b4eeeadc841b4c3ac4816e6b9e3dde6b288f13a2c0005fecbd0501f9ea6d", size = 38600779 },
]

[[package]]
name = "cutensor-cu12"
version = "2.0.2"
source = { registry = "https://pypi.org/simple" }
wheels = [
    { url = "https://files.pythonhosted.org/packages/f7/51/786c275bc675e3f5d8d207c378652bfbd4c4103174ce857f1a04ff194211/cutensor_cu12-2.0.2-py3-none-manylinux2014_aarch64.whl", hash = "sha256:1db559bdfe4345ac19ee66ab7ee49a54e98b1529fc96de812ade3dbc0a90ef47", size = 149947131 },
    { url = "https://files.pythonhosted.org/packages/ed/d6/61fc3511bc9e4cdb423b69964e3d344090b4093cbf9d3c8cc469ef4642d0/cutensor_cu12-2.0.2-py3-none-manylinux2014_x86_64.whl", hash = "sha256:18c96a4f1e8a559eec626527f5928d5f5b575f6c2b9c45e87309a025ae682334", size = 156915608 },
    { url = "https://files.pythonhosted.org/packages/08/a1/3fb72bd0593dc4e451d5e6f81c43562b38622a24d68642ff9bda8df35ac0/cutensor_cu12-2.0.2-py3-none-win_amd64.whl", hash = "sha256:e2ae37dc9e4a1643dee9318ffdbd212097660e69826328953830cead567fd543", size = 144971092 },
]

[[package]]
name = "cutensornet-cu12"
version = "2.6.0"
source = { registry = "https://pypi.org/simple" }
dependencies = [
    { name = "cutensor-cu12" },
]
wheels = [
    { url = "https://files.pythonhosted.org/packages/a3/83/0e839ee5ee06e0a0d3839017586aaef7324101f7829f25280c68c124236b/cutensornet_cu12-2.6.0-py3-none-manylinux2014_aarch64.whl", hash = "sha256:39b6f50b8bd47e5a4fcb745472c1005fc9d3889b907c92a91ea76e30a91e11cd", size = 2192984 },
    { url = "https://files.pythonhosted.org/packages/a9/f7/b1ef08780c979a2483b1332843c57fc0304cfce8441a4e7bac9668a1c798/cutensornet_cu12-2.6.0-py3-none-manylinux2014_x86_64.whl", hash = "sha256:64b582679c4e16faecd9143103272376e847e4b7ff02c97cde72f39ea6243f5e", size = 2257549 },
]

[[package]]
name = "cudaq"
version = "0.9.1"
source = { registry = "https://pypi.org/simple" }
sdist = { url = "https://files.pythonhosted.org/packages/39/a9/c47e6be5a4e42bcc5c7b79cedbf4e55d543d2882af733b3a6c6e6d934498/cudaq-0.9.1.tar.gz", hash = "sha256:c978560491e851082ca95ff796f55bde1a935dfb56099d3e185b06d26c5d8b1d", size = 9005 }

[[package]]
name = "debugpy"
version = "1.8.12"
source = { registry = "https://pypi.org/simple" }
sdist = { url = "https://files.pythonhosted.org/packages/68/25/c74e337134edf55c4dfc9af579eccb45af2393c40960e2795a94351e8140/debugpy-1.8.12.tar.gz", hash = "sha256:646530b04f45c830ceae8e491ca1c9320a2d2f0efea3141487c82130aba70dce", size = 1641122 }
wheels = [
    { url = "https://files.pythonhosted.org/packages/56/19/dd58334c0a1ec07babf80bf29fb8daf1a7ca4c1a3bbe61548e40616ac087/debugpy-1.8.12-cp310-cp310-macosx_14_0_x86_64.whl", hash = "sha256:a2ba7ffe58efeae5b8fad1165357edfe01464f9aef25e814e891ec690e7dd82a", size = 2076091 },
    { url = "https://files.pythonhosted.org/packages/4c/37/bde1737da15f9617d11ab7b8d5267165f1b7dae116b2585a6643e89e1fa2/debugpy-1.8.12-cp310-cp310-manylinux_2_5_x86_64.manylinux1_x86_64.manylinux_2_17_x86_64.manylinux2014_x86_64.whl", hash = "sha256:cbbd4149c4fc5e7d508ece083e78c17442ee13b0e69bfa6bd63003e486770f45", size = 3560717 },
    { url = "https://files.pythonhosted.org/packages/d9/ca/bc67f5a36a7de072908bc9e1156c0f0b272a9a2224cf21540ab1ffd71a1f/debugpy-1.8.12-cp310-cp310-win32.whl", hash = "sha256:b202f591204023b3ce62ff9a47baa555dc00bb092219abf5caf0e3718ac20e7c", size = 5180672 },
    { url = "https://files.pythonhosted.org/packages/c1/b9/e899c0a80dfa674dbc992f36f2b1453cd1ee879143cdb455bc04fce999da/debugpy-1.8.12-cp310-cp310-win_amd64.whl", hash = "sha256:9649eced17a98ce816756ce50433b2dd85dfa7bc92ceb60579d68c053f98dff9", size = 5212702 },
    { url = "https://files.pythonhosted.org/packages/af/9f/5b8af282253615296264d4ef62d14a8686f0dcdebb31a669374e22fff0a4/debugpy-1.8.12-cp311-cp311-macosx_14_0_universal2.whl", hash = "sha256:36f4829839ef0afdfdd208bb54f4c3d0eea86106d719811681a8627ae2e53dd5", size = 2174643 },
    { url = "https://files.pythonhosted.org/packages/ef/31/f9274dcd3b0f9f7d1e60373c3fa4696a585c55acb30729d313bb9d3bcbd1/debugpy-1.8.12-cp311-cp311-manylinux_2_5_x86_64.manylinux1_x86_64.manylinux_2_17_x86_64.manylinux2014_x86_64.whl", hash = "sha256:a28ed481d530e3138553be60991d2d61103ce6da254e51547b79549675f539b7", size = 3133457 },
    { url = "https://files.pythonhosted.org/packages/ab/ca/6ee59e9892e424477e0c76e3798046f1fd1288040b927319c7a7b0baa484/debugpy-1.8.12-cp311-cp311-win32.whl", hash = "sha256:4ad9a94d8f5c9b954e0e3b137cc64ef3f579d0df3c3698fe9c3734ee397e4abb", size = 5106220 },
    { url = "https://files.pythonhosted.org/packages/d5/1a/8ab508ab05ede8a4eae3b139bbc06ea3ca6234f9e8c02713a044f253be5e/debugpy-1.8.12-cp311-cp311-win_amd64.whl", hash = "sha256:4703575b78dd697b294f8c65588dc86874ed787b7348c65da70cfc885efdf1e1", size = 5130481 },
    { url = "https://files.pythonhosted.org/packages/ba/e6/0f876ecfe5831ebe4762b19214364753c8bc2b357d28c5d739a1e88325c7/debugpy-1.8.12-cp312-cp312-macosx_14_0_universal2.whl", hash = "sha256:7e94b643b19e8feb5215fa508aee531387494bf668b2eca27fa769ea11d9f498", size = 2500846 },
    { url = "https://files.pythonhosted.org/packages/19/64/33f41653a701f3cd2cbff8b41ebaad59885b3428b5afd0d93d16012ecf17/debugpy-1.8.12-cp312-cp312-manylinux_2_5_x86_64.manylinux1_x86_64.manylinux_2_17_x86_64.manylinux2014_x86_64.whl", hash = "sha256:086b32e233e89a2740c1615c2f775c34ae951508b28b308681dbbb87bba97d06", size = 4222181 },
    { url = "https://files.pythonhosted.org/packages/32/a6/02646cfe50bfacc9b71321c47dc19a46e35f4e0aceea227b6d205e900e34/debugpy-1.8.12-cp312-cp312-win32.whl", hash = "sha256:2ae5df899732a6051b49ea2632a9ea67f929604fd2b036613a9f12bc3163b92d", size = 5227017 },
    { url = "https://files.pythonhosted.org/packages/da/a6/10056431b5c47103474312cf4a2ec1001f73e0b63b1216706d5fef2531eb/debugpy-1.8.12-cp312-cp312-win_amd64.whl", hash = "sha256:39dfbb6fa09f12fae32639e3286112fc35ae976114f1f3d37375f3130a820969", size = 5267555 },
    { url = "https://files.pythonhosted.org/packages/cf/4d/7c3896619a8791effd5d8c31f0834471fc8f8fb3047ec4f5fc69dd1393dd/debugpy-1.8.12-cp313-cp313-macosx_14_0_universal2.whl", hash = "sha256:696d8ae4dff4cbd06bf6b10d671e088b66669f110c7c4e18a44c43cf75ce966f", size = 2485246 },
    { url = "https://files.pythonhosted.org/packages/99/46/bc6dcfd7eb8cc969a5716d858e32485eb40c72c6a8dc88d1e3a4d5e95813/debugpy-1.8.12-cp313-cp313-manylinux_2_5_x86_64.manylinux1_x86_64.manylinux_2_17_x86_64.manylinux2014_x86_64.whl", hash = "sha256:898fba72b81a654e74412a67c7e0a81e89723cfe2a3ea6fcd3feaa3395138ca9", size = 4218616 },
    { url = "https://files.pythonhosted.org/packages/03/dd/d7fcdf0381a9b8094da1f6a1c9f19fed493a4f8576a2682349b3a8b20ec7/debugpy-1.8.12-cp313-cp313-win32.whl", hash = "sha256:22a11c493c70413a01ed03f01c3c3a2fc4478fc6ee186e340487b2edcd6f4180", size = 5226540 },
    { url = "https://files.pythonhosted.org/packages/25/bd/ecb98f5b5fc7ea0bfbb3c355bc1dd57c198a28780beadd1e19915bf7b4d9/debugpy-1.8.12-cp313-cp313-win_amd64.whl", hash = "sha256:fdb3c6d342825ea10b90e43d7f20f01535a72b3a1997850c0c3cefa5c27a4a2c", size = 5267134 },
    { url = "https://files.pythonhosted.org/packages/38/c4/5120ad36405c3008f451f94b8f92ef1805b1e516f6ff870f331ccb3c4cc0/debugpy-1.8.12-py2.py3-none-any.whl", hash = "sha256:274b6a2040349b5c9864e475284bce5bb062e63dce368a394b8cc865ae3b00c6", size = 5229490 },
]

[[package]]
name = "decorator"
version = "5.1.1"
source = { registry = "https://pypi.org/simple" }
sdist = { url = "https://files.pythonhosted.org/packages/66/0c/8d907af351aa16b42caae42f9d6aa37b900c67308052d10fdce809f8d952/decorator-5.1.1.tar.gz", hash = "sha256:637996211036b6385ef91435e4fae22989472f9d571faba8927ba8253acbc330", size = 35016 }
wheels = [
    { url = "https://files.pythonhosted.org/packages/d5/50/83c593b07763e1161326b3b8c6686f0f4b0f24d5526546bee538c89837d6/decorator-5.1.1-py3-none-any.whl", hash = "sha256:b8c3f85900b9dc423225913c5aace94729fe1fa9763b38939a95226f02d37186", size = 9073 },
]

[[package]]
name = "distlib"
version = "0.3.9"
source = { registry = "https://pypi.org/simple" }
sdist = { url = "https://files.pythonhosted.org/packages/0d/dd/1bec4c5ddb504ca60fc29472f3d27e8d4da1257a854e1d96742f15c1d02d/distlib-0.3.9.tar.gz", hash = "sha256:a60f20dea646b8a33f3e7772f74dc0b2d0772d2837ee1342a00645c81edf9403", size = 613923 }
wheels = [
    { url = "https://files.pythonhosted.org/packages/91/a1/cf2472db20f7ce4a6be1253a81cfdf85ad9c7885ffbed7047fb72c24cf87/distlib-0.3.9-py2.py3-none-any.whl", hash = "sha256:47f8c22fd27c27e25a65601af709b38e4f0a45ea4fc2e710f65755fa8caaaf87", size = 468973 },
]

[[package]]
name = "exceptiongroup"
version = "1.2.2"
source = { registry = "https://pypi.org/simple" }
sdist = { url = "https://files.pythonhosted.org/packages/09/35/2495c4ac46b980e4ca1f6ad6db102322ef3ad2410b79fdde159a4b0f3b92/exceptiongroup-1.2.2.tar.gz", hash = "sha256:47c2edf7c6738fafb49fd34290706d1a1a2f4d1c6df275526b62cbb4aa5393cc", size = 28883 }
wheels = [
    { url = "https://files.pythonhosted.org/packages/02/cc/b7e31358aac6ed1ef2bb790a9746ac2c69bcb3c8588b41616914eb106eaf/exceptiongroup-1.2.2-py3-none-any.whl", hash = "sha256:3111b9d131c238bec2f8f516e123e14ba243563fb135d3fe885990585aa7795b", size = 16453 },
]

[[package]]
name = "executing"
version = "2.2.0"
source = { registry = "https://pypi.org/simple" }
sdist = { url = "https://files.pythonhosted.org/packages/91/50/a9d80c47ff289c611ff12e63f7c5d13942c65d68125160cefd768c73e6e4/executing-2.2.0.tar.gz", hash = "sha256:5d108c028108fe2551d1a7b2e8b713341e2cb4fc0aa7dcf966fa4327a5226755", size = 978693 }
wheels = [
    { url = "https://files.pythonhosted.org/packages/7b/8f/c4d9bafc34ad7ad5d8dc16dd1347ee0e507a52c3adb6bfa8887e1c6a26ba/executing-2.2.0-py2.py3-none-any.whl", hash = "sha256:11387150cad388d62750327a53d3339fad4888b39a6fe233c3afbb54ecffd3aa", size = 26702 },
]

[[package]]
name = "fastrlock"
version = "0.8.3"
source = { registry = "https://pypi.org/simple" }
sdist = { url = "https://files.pythonhosted.org/packages/73/b1/1c3d635d955f2b4bf34d45abf8f35492e04dbd7804e94ce65d9f928ef3ec/fastrlock-0.8.3.tar.gz", hash = "sha256:4af6734d92eaa3ab4373e6c9a1dd0d5ad1304e172b1521733c6c3b3d73c8fa5d", size = 79327 }
wheels = [
    { url = "https://files.pythonhosted.org/packages/e7/02/3f771177380d8690812d5b2b7736dc6b6c8cd1c317e4572e65f823eede08/fastrlock-0.8.3-cp310-cp310-macosx_11_0_universal2.whl", hash = "sha256:cc5fa9166e05409f64a804d5b6d01af670979cdb12cd2594f555cb33cdc155bd", size = 55094 },
    { url = "https://files.pythonhosted.org/packages/be/b4/aae7ed94b8122c325d89eb91336084596cebc505dc629b795fcc9629606d/fastrlock-0.8.3-cp310-cp310-manylinux_2_17_aarch64.manylinux2014_aarch64.manylinux_2_24_aarch64.whl", hash = "sha256:7a77ebb0a24535ef4f167da2c5ee35d9be1e96ae192137e9dc3ff75b8dfc08a5", size = 48220 },
    { url = "https://files.pythonhosted.org/packages/96/87/9807af47617fdd65c68b0fcd1e714542c1d4d3a1f1381f591f1aa7383a53/fastrlock-0.8.3-cp310-cp310-manylinux_2_5_i686.manylinux1_i686.manylinux_2_24_i686.whl", hash = "sha256:d51f7fb0db8dab341b7f03a39a3031678cf4a98b18533b176c533c122bfce47d", size = 49551 },
    { url = "https://files.pythonhosted.org/packages/9d/12/e201634810ac9aee59f93e3953cb39f98157d17c3fc9d44900f1209054e9/fastrlock-0.8.3-cp310-cp310-manylinux_2_5_x86_64.manylinux1_x86_64.manylinux_2_24_x86_64.whl", hash = "sha256:767ec79b7f6ed9b9a00eb9ff62f2a51f56fdb221c5092ab2dadec34a9ccbfc6e", size = 49398 },
    { url = "https://files.pythonhosted.org/packages/15/a1/439962ed439ff6f00b7dce14927e7830e02618f26f4653424220a646cd1c/fastrlock-0.8.3-cp310-cp310-manylinux_2_5_x86_64.manylinux1_x86_64.manylinux_2_28_x86_64.whl", hash = "sha256:0d6a77b3f396f7d41094ef09606f65ae57feeb713f4285e8e417f4021617ca62", size = 53334 },
    { url = "https://files.pythonhosted.org/packages/b5/9e/1ae90829dd40559ab104e97ebe74217d9da794c4bb43016da8367ca7a596/fastrlock-0.8.3-cp310-cp310-musllinux_1_1_aarch64.whl", hash = "sha256:92577ff82ef4a94c5667d6d2841f017820932bc59f31ffd83e4a2c56c1738f90", size = 52495 },
    { url = "https://files.pythonhosted.org/packages/e5/8c/5e746ee6f3d7afbfbb0d794c16c71bfd5259a4e3fb1dda48baf31e46956c/fastrlock-0.8.3-cp310-cp310-musllinux_1_1_x86_64.whl", hash = "sha256:3df8514086e16bb7c66169156a8066dc152f3be892c7817e85bf09a27fa2ada2", size = 51972 },
    { url = "https://files.pythonhosted.org/packages/76/a7/8b91068f00400931da950f143fa0f9018bd447f8ed4e34bed3fe65ed55d2/fastrlock-0.8.3-cp310-cp310-win_amd64.whl", hash = "sha256:001fd86bcac78c79658bac496e8a17472d64d558cd2227fdc768aa77f877fe40", size = 30946 },
    { url = "https://files.pythonhosted.org/packages/90/9e/647951c579ef74b6541493d5ca786d21a0b2d330c9514ba2c39f0b0b0046/fastrlock-0.8.3-cp311-cp311-macosx_11_0_universal2.whl", hash = "sha256:f68c551cf8a34b6460a3a0eba44bd7897ebfc820854e19970c52a76bf064a59f", size = 55233 },
    { url = "https://files.pythonhosted.org/packages/be/91/5f3afba7d14b8b7d60ac651375f50fff9220d6ccc3bef233d2bd74b73ec7/fastrlock-0.8.3-cp311-cp311-manylinux_2_17_aarch64.manylinux2014_aarch64.manylinux_2_24_aarch64.whl", hash = "sha256:55d42f6286b9d867370af4c27bc70d04ce2d342fe450c4a4fcce14440514e695", size = 48911 },
    { url = "https://files.pythonhosted.org/packages/d5/7a/e37bd72d7d70a8a551b3b4610d028bd73ff5d6253201d5d3cf6296468bee/fastrlock-0.8.3-cp311-cp311-manylinux_2_5_i686.manylinux1_i686.manylinux_2_24_i686.whl", hash = "sha256:bbc3bf96dcbd68392366c477f78c9d5c47e5d9290cb115feea19f20a43ef6d05", size = 50357 },
    { url = "https://files.pythonhosted.org/packages/0d/ef/a13b8bab8266840bf38831d7bf5970518c02603d00a548a678763322d5bf/fastrlock-0.8.3-cp311-cp311-manylinux_2_5_x86_64.manylinux1_x86_64.manylinux_2_24_x86_64.whl", hash = "sha256:77ab8a98417a1f467dafcd2226718f7ca0cf18d4b64732f838b8c2b3e4b55cb5", size = 50222 },
    { url = "https://files.pythonhosted.org/packages/01/e2/5e5515562b2e9a56d84659377176aef7345da2c3c22909a1897fe27e14dd/fastrlock-0.8.3-cp311-cp311-manylinux_2_5_x86_64.manylinux1_x86_64.manylinux_2_28_x86_64.whl", hash = "sha256:04bb5eef8f460d13b8c0084ea5a9d3aab2c0573991c880c0a34a56bb14951d30", size = 54553 },
    { url = "https://files.pythonhosted.org/packages/c0/8f/65907405a8cdb2fc8beaf7d09a9a07bb58deff478ff391ca95be4f130b70/fastrlock-0.8.3-cp311-cp311-musllinux_1_1_aarch64.whl", hash = "sha256:8c9d459ce344c21ff03268212a1845aa37feab634d242131bc16c2a2355d5f65", size = 53362 },
    { url = "https://files.pythonhosted.org/packages/ec/b9/ae6511e52738ba4e3a6adb7c6a20158573fbc98aab448992ece25abb0b07/fastrlock-0.8.3-cp311-cp311-musllinux_1_1_x86_64.whl", hash = "sha256:33e6fa4af4f3af3e9c747ec72d1eadc0b7ba2035456c2afb51c24d9e8a56f8fd", size = 52836 },
    { url = "https://files.pythonhosted.org/packages/88/3e/c26f8192c93e8e43b426787cec04bb46ac36e72b1033b7fe5a9267155fdf/fastrlock-0.8.3-cp311-cp311-win_amd64.whl", hash = "sha256:5e5f1665d8e70f4c5b4a67f2db202f354abc80a321ce5a26ac1493f055e3ae2c", size = 31046 },
    { url = "https://files.pythonhosted.org/packages/00/df/56270f2e10c1428855c990e7a7e5baafa9e1262b8e789200bd1d047eb501/fastrlock-0.8.3-cp312-cp312-macosx_11_0_universal2.whl", hash = "sha256:8cb2cf04352ea8575d496f31b3b88c42c7976e8e58cdd7d1550dfba80ca039da", size = 55727 },
    { url = "https://files.pythonhosted.org/packages/57/21/ea1511b0ef0d5457efca3bf1823effb9c5cad4fc9dca86ce08e4d65330ce/fastrlock-0.8.3-cp312-cp312-manylinux_2_17_aarch64.manylinux2014_aarch64.manylinux_2_28_aarch64.whl", hash = "sha256:85a49a1f1e020097d087e1963e42cea6f307897d5ebe2cb6daf4af47ffdd3eed", size = 52201 },
    { url = "https://files.pythonhosted.org/packages/80/07/cdecb7aa976f34328372f1c4efd6c9dc1b039b3cc8d3f38787d640009a25/fastrlock-0.8.3-cp312-cp312-manylinux_2_5_x86_64.manylinux1_x86_64.manylinux_2_28_x86_64.whl", hash = "sha256:5f13ec08f1adb1aa916c384b05ecb7dbebb8df9ea81abd045f60941c6283a670", size = 53924 },
    { url = "https://files.pythonhosted.org/packages/88/6d/59c497f8db9a125066dd3a7442fab6aecbe90d6fec344c54645eaf311666/fastrlock-0.8.3-cp312-cp312-musllinux_1_1_aarch64.whl", hash = "sha256:0ea4e53a04980d646def0f5e4b5e8bd8c7884288464acab0b37ca0c65c482bfe", size = 52140 },
    { url = "https://files.pythonhosted.org/packages/62/04/9138943c2ee803d62a48a3c17b69de2f6fa27677a6896c300369e839a550/fastrlock-0.8.3-cp312-cp312-musllinux_1_1_x86_64.whl", hash = "sha256:38340f6635bd4ee2a4fb02a3a725759fe921f2ca846cb9ca44531ba739cc17b4", size = 53261 },
    { url = "https://files.pythonhosted.org/packages/e2/4b/db35a52589764c7745a613b6943bbd018f128d42177ab92ee7dde88444f6/fastrlock-0.8.3-cp312-cp312-win_amd64.whl", hash = "sha256:da06d43e1625e2ffddd303edcd6d2cd068e1c486f5fd0102b3f079c44eb13e2c", size = 31235 },
    { url = "https://files.pythonhosted.org/packages/92/74/7b13d836c3f221cff69d6f418f46c2a30c4b1fe09a8ce7db02eecb593185/fastrlock-0.8.3-cp313-cp313-macosx_11_0_universal2.whl", hash = "sha256:5264088185ca8e6bc83181dff521eee94d078c269c7d557cc8d9ed5952b7be45", size = 54157 },
    { url = "https://files.pythonhosted.org/packages/06/77/f06a907f9a07d26d0cca24a4385944cfe70d549a2c9f1c3e3217332f4f12/fastrlock-0.8.3-cp313-cp313-manylinux_2_17_aarch64.manylinux2014_aarch64.manylinux_2_28_aarch64.whl", hash = "sha256:4a98ba46b3e14927550c4baa36b752d0d2f7387b8534864a8767f83cce75c160", size = 50954 },
    { url = "https://files.pythonhosted.org/packages/f9/4e/94480fb3fd93991dd6f4e658b77698edc343f57caa2870d77b38c89c2e3b/fastrlock-0.8.3-cp313-cp313-manylinux_2_5_x86_64.manylinux1_x86_64.manylinux_2_28_x86_64.whl", hash = "sha256:dbdea6deeccea1917c6017d353987231c4e46c93d5338ca3e66d6cd88fbce259", size = 52535 },
    { url = "https://files.pythonhosted.org/packages/7d/a7/ee82bb55b6c0ca30286dac1e19ee9417a17d2d1de3b13bb0f20cefb86086/fastrlock-0.8.3-cp313-cp313-musllinux_1_1_aarch64.whl", hash = "sha256:c6e5bfecbc0d72ff07e43fed81671747914d6794e0926700677ed26d894d4f4f", size = 50942 },
    { url = "https://files.pythonhosted.org/packages/63/1d/d4b7782ef59e57dd9dde69468cc245adafc3674281905e42fa98aac30a79/fastrlock-0.8.3-cp313-cp313-musllinux_1_1_x86_64.whl", hash = "sha256:2a83d558470c520ed21462d304e77a12639859b205759221c8144dd2896b958a", size = 52044 },
    { url = "https://files.pythonhosted.org/packages/28/a3/2ad0a0a69662fd4cf556ab8074f0de978ee9b56bff6ddb4e656df4aa9e8e/fastrlock-0.8.3-cp313-cp313-win_amd64.whl", hash = "sha256:8d1d6a28291b4ace2a66bd7b49a9ed9c762467617febdd9ab356b867ed901af8", size = 30472 },
]

[[package]]
name = "filelock"
version = "3.17.0"
source = { registry = "https://pypi.org/simple" }
sdist = { url = "https://files.pythonhosted.org/packages/dc/9c/0b15fb47b464e1b663b1acd1253a062aa5feecb07d4e597daea542ebd2b5/filelock-3.17.0.tar.gz", hash = "sha256:ee4e77401ef576ebb38cd7f13b9b28893194acc20a8e68e18730ba9c0e54660e", size = 18027 }
wheels = [
    { url = "https://files.pythonhosted.org/packages/89/ec/00d68c4ddfedfe64159999e5f8a98fb8442729a63e2077eb9dcd89623d27/filelock-3.17.0-py3-none-any.whl", hash = "sha256:533dc2f7ba78dc2f0f531fc6c4940addf7b70a481e269a5a3b93be94ffbe8338", size = 16164 },
]

[[package]]
name = "hypothesis"
version = "6.125.3"
source = { registry = "https://pypi.org/simple" }
dependencies = [
    { name = "attrs" },
    { name = "exceptiongroup", marker = "python_full_version < '3.11'" },
    { name = "sortedcontainers" },
]
sdist = { url = "https://files.pythonhosted.org/packages/96/d2/cc7f63610cb1307c84c1aa4c1475c0be5762c9cc91f21a4abd3e34f12bca/hypothesis-6.125.3.tar.gz", hash = "sha256:6276d9d8f7f91ebd7ad95081f004bcf5699afb4d680a8321861cbf3a5de45d3b", size = 418155 }
wheels = [
    { url = "https://files.pythonhosted.org/packages/55/97/36e2e1dec3d60c99443a9d25e8a21e9bfdf4ba91c1396587b8b74f37db13/hypothesis-6.125.3-py3-none-any.whl", hash = "sha256:ae0381987d0ccacc62867343acc38a0ca5e959fc4da98b3e018b0debf080a557", size = 480812 },
]

[[package]]
name = "identify"
version = "2.6.7"
source = { registry = "https://pypi.org/simple" }
sdist = { url = "https://files.pythonhosted.org/packages/83/d1/524aa3350f78bcd714d148ade6133d67d6b7de2cdbae7d99039c024c9a25/identify-2.6.7.tar.gz", hash = "sha256:3fa266b42eba321ee0b2bb0936a6a6b9e36a1351cbb69055b3082f4193035684", size = 99260 }
wheels = [
    { url = "https://files.pythonhosted.org/packages/03/00/1fd4a117c6c93f2dcc5b7edaeaf53ea45332ef966429be566ca16c2beb94/identify-2.6.7-py2.py3-none-any.whl", hash = "sha256:155931cb617a401807b09ecec6635d6c692d180090a1cedca8ef7d58ba5b6aa0", size = 99097 },
]

[[package]]
name = "idna"
version = "3.10"
source = { registry = "https://pypi.org/simple" }
sdist = { url = "https://files.pythonhosted.org/packages/f1/70/7703c29685631f5a7590aa73f1f1d3fa9a380e654b86af429e0934a32f7d/idna-3.10.tar.gz", hash = "sha256:12f65c9b470abda6dc35cf8e63cc574b1c52b11df2c86030af0ac09b01b13ea9", size = 190490 }
wheels = [
    { url = "https://files.pythonhosted.org/packages/76/c6/c88e154df9c4e1a2a66ccf0005a88dfb2650c1dffb6f5ce603dfbd452ce3/idna-3.10-py3-none-any.whl", hash = "sha256:946d195a0d259cbba61165e88e65941f16e9b36ea6ddb97f00452bae8b1287d3", size = 70442 },
]

[[package]]
name = "iniconfig"
version = "2.0.0"
source = { registry = "https://pypi.org/simple" }
sdist = { url = "https://files.pythonhosted.org/packages/d7/4b/cbd8e699e64a6f16ca3a8220661b5f83792b3017d0f79807cb8708d33913/iniconfig-2.0.0.tar.gz", hash = "sha256:2d91e135bf72d31a410b17c16da610a82cb55f6b0477d1a902134b24a455b8b3", size = 4646 }
wheels = [
    { url = "https://files.pythonhosted.org/packages/ef/a6/62565a6e1cf69e10f5727360368e451d4b7f58beeac6173dc9db836a5b46/iniconfig-2.0.0-py3-none-any.whl", hash = "sha256:b6a85871a79d2e3b22d2d1b94ac2824226a63c6b741c88f7ae975f18b6778374", size = 5892 },
]

[[package]]
name = "ipykernel"
version = "6.29.5"
source = { registry = "https://pypi.org/simple" }
dependencies = [
    { name = "appnope", marker = "sys_platform == 'darwin'" },
    { name = "comm" },
    { name = "debugpy" },
    { name = "ipython" },
    { name = "jupyter-client" },
    { name = "jupyter-core" },
    { name = "matplotlib-inline" },
    { name = "nest-asyncio" },
    { name = "packaging" },
    { name = "psutil" },
    { name = "pyzmq" },
    { name = "tornado" },
    { name = "traitlets" },
]
sdist = { url = "https://files.pythonhosted.org/packages/e9/5c/67594cb0c7055dc50814b21731c22a601101ea3b1b50a9a1b090e11f5d0f/ipykernel-6.29.5.tar.gz", hash = "sha256:f093a22c4a40f8828f8e330a9c297cb93dcab13bd9678ded6de8e5cf81c56215", size = 163367 }
wheels = [
    { url = "https://files.pythonhosted.org/packages/94/5c/368ae6c01c7628438358e6d337c19b05425727fbb221d2a3c4303c372f42/ipykernel-6.29.5-py3-none-any.whl", hash = "sha256:afdb66ba5aa354b09b91379bac28ae4afebbb30e8b39510c9690afb7a10421b5", size = 117173 },
]

[[package]]
name = "ipython"
version = "8.32.0"
source = { registry = "https://pypi.org/simple" }
dependencies = [
    { name = "colorama", marker = "sys_platform == 'win32'" },
    { name = "decorator" },
    { name = "exceptiongroup", marker = "python_full_version < '3.11'" },
    { name = "jedi" },
    { name = "matplotlib-inline" },
    { name = "pexpect", marker = "sys_platform != 'emscripten' and sys_platform != 'win32'" },
    { name = "prompt-toolkit" },
    { name = "pygments" },
    { name = "stack-data" },
    { name = "traitlets" },
    { name = "typing-extensions", marker = "python_full_version < '3.12'" },
]
sdist = { url = "https://files.pythonhosted.org/packages/36/80/4d2a072e0db7d250f134bc11676517299264ebe16d62a8619d49a78ced73/ipython-8.32.0.tar.gz", hash = "sha256:be2c91895b0b9ea7ba49d33b23e2040c352b33eb6a519cca7ce6e0c743444251", size = 5507441 }
wheels = [
    { url = "https://files.pythonhosted.org/packages/e7/e1/f4474a7ecdb7745a820f6f6039dc43c66add40f1bcc66485607d93571af6/ipython-8.32.0-py3-none-any.whl", hash = "sha256:cae85b0c61eff1fc48b0a8002de5958b6528fa9c8defb1894da63f42613708aa", size = 825524 },
]

[[package]]
name = "jedi"
version = "0.19.2"
source = { registry = "https://pypi.org/simple" }
dependencies = [
    { name = "parso" },
]
sdist = { url = "https://files.pythonhosted.org/packages/72/3a/79a912fbd4d8dd6fbb02bf69afd3bb72cf0c729bb3063c6f4498603db17a/jedi-0.19.2.tar.gz", hash = "sha256:4770dc3de41bde3966b02eb84fbcf557fb33cce26ad23da12c742fb50ecb11f0", size = 1231287 }
wheels = [
    { url = "https://files.pythonhosted.org/packages/c0/5a/9cac0c82afec3d09ccd97c8b6502d48f165f9124db81b4bcb90b4af974ee/jedi-0.19.2-py2.py3-none-any.whl", hash = "sha256:a8ef22bde8490f57fe5c7681a3c83cb58874daf72b4784de3cce5b6ef6edb5b9", size = 1572278 },
]

[[package]]
name = "jinja2"
version = "3.1.5"
source = { registry = "https://pypi.org/simple" }
dependencies = [
    { name = "markupsafe" },
]
sdist = { url = "https://files.pythonhosted.org/packages/af/92/b3130cbbf5591acf9ade8708c365f3238046ac7cb8ccba6e81abccb0ccff/jinja2-3.1.5.tar.gz", hash = "sha256:8fefff8dc3034e27bb80d67c671eb8a9bc424c0ef4c0826edbff304cceff43bb", size = 244674 }
wheels = [
    { url = "https://files.pythonhosted.org/packages/bd/0f/2ba5fbcd631e3e88689309dbe978c5769e883e4b84ebfe7da30b43275c5a/jinja2-3.1.5-py3-none-any.whl", hash = "sha256:aba0f4dc9ed8013c424088f68a5c226f7d6097ed89b246d7749c2ec4175c6adb", size = 134596 },
]

[[package]]
name = "jupyter-client"
version = "8.6.3"
source = { registry = "https://pypi.org/simple" }
dependencies = [
    { name = "jupyter-core" },
    { name = "python-dateutil" },
    { name = "pyzmq" },
    { name = "tornado" },
    { name = "traitlets" },
]
sdist = { url = "https://files.pythonhosted.org/packages/71/22/bf9f12fdaeae18019a468b68952a60fe6dbab5d67cd2a103cac7659b41ca/jupyter_client-8.6.3.tar.gz", hash = "sha256:35b3a0947c4a6e9d589eb97d7d4cd5e90f910ee73101611f01283732bd6d9419", size = 342019 }
wheels = [
    { url = "https://files.pythonhosted.org/packages/11/85/b0394e0b6fcccd2c1eeefc230978a6f8cb0c5df1e4cd3e7625735a0d7d1e/jupyter_client-8.6.3-py3-none-any.whl", hash = "sha256:e8a19cc986cc45905ac3362915f410f3af85424b4c0905e94fa5f2cb08e8f23f", size = 106105 },
]

[[package]]
name = "jupyter-core"
version = "5.7.2"
source = { registry = "https://pypi.org/simple" }
dependencies = [
    { name = "platformdirs" },
    { name = "pywin32", marker = "platform_python_implementation != 'PyPy' and sys_platform == 'win32'" },
    { name = "traitlets" },
]
sdist = { url = "https://files.pythonhosted.org/packages/00/11/b56381fa6c3f4cc5d2cf54a7dbf98ad9aa0b339ef7a601d6053538b079a7/jupyter_core-5.7.2.tar.gz", hash = "sha256:aa5f8d32bbf6b431ac830496da7392035d6f61b4f54872f15c4bd2a9c3f536d9", size = 87629 }
wheels = [
    { url = "https://files.pythonhosted.org/packages/c9/fb/108ecd1fe961941959ad0ee4e12ee7b8b1477247f30b1fdfd83ceaf017f0/jupyter_core-5.7.2-py3-none-any.whl", hash = "sha256:4f7315d2f6b4bcf2e3e7cb6e46772eba760ae459cd1f59d29eb57b0a01bd7409", size = 28965 },
]

[[package]]
name = "markupsafe"
version = "3.0.2"
source = { registry = "https://pypi.org/simple" }
sdist = { url = "https://files.pythonhosted.org/packages/b2/97/5d42485e71dfc078108a86d6de8fa46db44a1a9295e89c5d6d4a06e23a62/markupsafe-3.0.2.tar.gz", hash = "sha256:ee55d3edf80167e48ea11a923c7386f4669df67d7994554387f84e7d8b0a2bf0", size = 20537 }
wheels = [
    { url = "https://files.pythonhosted.org/packages/04/90/d08277ce111dd22f77149fd1a5d4653eeb3b3eaacbdfcbae5afb2600eebd/MarkupSafe-3.0.2-cp310-cp310-macosx_10_9_universal2.whl", hash = "sha256:7e94c425039cde14257288fd61dcfb01963e658efbc0ff54f5306b06054700f8", size = 14357 },
    { url = "https://files.pythonhosted.org/packages/04/e1/6e2194baeae0bca1fae6629dc0cbbb968d4d941469cbab11a3872edff374/MarkupSafe-3.0.2-cp310-cp310-macosx_11_0_arm64.whl", hash = "sha256:9e2d922824181480953426608b81967de705c3cef4d1af983af849d7bd619158", size = 12393 },
    { url = "https://files.pythonhosted.org/packages/1d/69/35fa85a8ece0a437493dc61ce0bb6d459dcba482c34197e3efc829aa357f/MarkupSafe-3.0.2-cp310-cp310-manylinux_2_17_aarch64.manylinux2014_aarch64.whl", hash = "sha256:38a9ef736c01fccdd6600705b09dc574584b89bea478200c5fbf112a6b0d5579", size = 21732 },
    { url = "https://files.pythonhosted.org/packages/22/35/137da042dfb4720b638d2937c38a9c2df83fe32d20e8c8f3185dbfef05f7/MarkupSafe-3.0.2-cp310-cp310-manylinux_2_17_x86_64.manylinux2014_x86_64.whl", hash = "sha256:bbcb445fa71794da8f178f0f6d66789a28d7319071af7a496d4d507ed566270d", size = 20866 },
    { url = "https://files.pythonhosted.org/packages/29/28/6d029a903727a1b62edb51863232152fd335d602def598dade38996887f0/MarkupSafe-3.0.2-cp310-cp310-manylinux_2_5_i686.manylinux1_i686.manylinux_2_17_i686.manylinux2014_i686.whl", hash = "sha256:57cb5a3cf367aeb1d316576250f65edec5bb3be939e9247ae594b4bcbc317dfb", size = 20964 },
    { url = "https://files.pythonhosted.org/packages/cc/cd/07438f95f83e8bc028279909d9c9bd39e24149b0d60053a97b2bc4f8aa51/MarkupSafe-3.0.2-cp310-cp310-musllinux_1_2_aarch64.whl", hash = "sha256:3809ede931876f5b2ec92eef964286840ed3540dadf803dd570c3b7e13141a3b", size = 21977 },
    { url = "https://files.pythonhosted.org/packages/29/01/84b57395b4cc062f9c4c55ce0df7d3108ca32397299d9df00fedd9117d3d/MarkupSafe-3.0.2-cp310-cp310-musllinux_1_2_i686.whl", hash = "sha256:e07c3764494e3776c602c1e78e298937c3315ccc9043ead7e685b7f2b8d47b3c", size = 21366 },
    { url = "https://files.pythonhosted.org/packages/bd/6e/61ebf08d8940553afff20d1fb1ba7294b6f8d279df9fd0c0db911b4bbcfd/MarkupSafe-3.0.2-cp310-cp310-musllinux_1_2_x86_64.whl", hash = "sha256:b424c77b206d63d500bcb69fa55ed8d0e6a3774056bdc4839fc9298a7edca171", size = 21091 },
    { url = "https://files.pythonhosted.org/packages/11/23/ffbf53694e8c94ebd1e7e491de185124277964344733c45481f32ede2499/MarkupSafe-3.0.2-cp310-cp310-win32.whl", hash = "sha256:fcabf5ff6eea076f859677f5f0b6b5c1a51e70a376b0579e0eadef8db48c6b50", size = 15065 },
    { url = "https://files.pythonhosted.org/packages/44/06/e7175d06dd6e9172d4a69a72592cb3f7a996a9c396eee29082826449bbc3/MarkupSafe-3.0.2-cp310-cp310-win_amd64.whl", hash = "sha256:6af100e168aa82a50e186c82875a5893c5597a0c1ccdb0d8b40240b1f28b969a", size = 15514 },
    { url = "https://files.pythonhosted.org/packages/6b/28/bbf83e3f76936960b850435576dd5e67034e200469571be53f69174a2dfd/MarkupSafe-3.0.2-cp311-cp311-macosx_10_9_universal2.whl", hash = "sha256:9025b4018f3a1314059769c7bf15441064b2207cb3f065e6ea1e7359cb46db9d", size = 14353 },
    { url = "https://files.pythonhosted.org/packages/6c/30/316d194b093cde57d448a4c3209f22e3046c5bb2fb0820b118292b334be7/MarkupSafe-3.0.2-cp311-cp311-macosx_11_0_arm64.whl", hash = "sha256:93335ca3812df2f366e80509ae119189886b0f3c2b81325d39efdb84a1e2ae93", size = 12392 },
    { url = "https://files.pythonhosted.org/packages/f2/96/9cdafba8445d3a53cae530aaf83c38ec64c4d5427d975c974084af5bc5d2/MarkupSafe-3.0.2-cp311-cp311-manylinux_2_17_aarch64.manylinux2014_aarch64.whl", hash = "sha256:2cb8438c3cbb25e220c2ab33bb226559e7afb3baec11c4f218ffa7308603c832", size = 23984 },
    { url = "https://files.pythonhosted.org/packages/f1/a4/aefb044a2cd8d7334c8a47d3fb2c9f328ac48cb349468cc31c20b539305f/MarkupSafe-3.0.2-cp311-cp311-manylinux_2_17_x86_64.manylinux2014_x86_64.whl", hash = "sha256:a123e330ef0853c6e822384873bef7507557d8e4a082961e1defa947aa59ba84", size = 23120 },
    { url = "https://files.pythonhosted.org/packages/8d/21/5e4851379f88f3fad1de30361db501300d4f07bcad047d3cb0449fc51f8c/MarkupSafe-3.0.2-cp311-cp311-manylinux_2_5_i686.manylinux1_i686.manylinux_2_17_i686.manylinux2014_i686.whl", hash = "sha256:1e084f686b92e5b83186b07e8a17fc09e38fff551f3602b249881fec658d3eca", size = 23032 },
    { url = "https://files.pythonhosted.org/packages/00/7b/e92c64e079b2d0d7ddf69899c98842f3f9a60a1ae72657c89ce2655c999d/MarkupSafe-3.0.2-cp311-cp311-musllinux_1_2_aarch64.whl", hash = "sha256:d8213e09c917a951de9d09ecee036d5c7d36cb6cb7dbaece4c71a60d79fb9798", size = 24057 },
    { url = "https://files.pythonhosted.org/packages/f9/ac/46f960ca323037caa0a10662ef97d0a4728e890334fc156b9f9e52bcc4ca/MarkupSafe-3.0.2-cp311-cp311-musllinux_1_2_i686.whl", hash = "sha256:5b02fb34468b6aaa40dfc198d813a641e3a63b98c2b05a16b9f80b7ec314185e", size = 23359 },
    { url = "https://files.pythonhosted.org/packages/69/84/83439e16197337b8b14b6a5b9c2105fff81d42c2a7c5b58ac7b62ee2c3b1/MarkupSafe-3.0.2-cp311-cp311-musllinux_1_2_x86_64.whl", hash = "sha256:0bff5e0ae4ef2e1ae4fdf2dfd5b76c75e5c2fa4132d05fc1b0dabcd20c7e28c4", size = 23306 },
    { url = "https://files.pythonhosted.org/packages/9a/34/a15aa69f01e2181ed8d2b685c0d2f6655d5cca2c4db0ddea775e631918cd/MarkupSafe-3.0.2-cp311-cp311-win32.whl", hash = "sha256:6c89876f41da747c8d3677a2b540fb32ef5715f97b66eeb0c6b66f5e3ef6f59d", size = 15094 },
    { url = "https://files.pythonhosted.org/packages/da/b8/3a3bd761922d416f3dc5d00bfbed11f66b1ab89a0c2b6e887240a30b0f6b/MarkupSafe-3.0.2-cp311-cp311-win_amd64.whl", hash = "sha256:70a87b411535ccad5ef2f1df5136506a10775d267e197e4cf531ced10537bd6b", size = 15521 },
    { url = "https://files.pythonhosted.org/packages/22/09/d1f21434c97fc42f09d290cbb6350d44eb12f09cc62c9476effdb33a18aa/MarkupSafe-3.0.2-cp312-cp312-macosx_10_13_universal2.whl", hash = "sha256:9778bd8ab0a994ebf6f84c2b949e65736d5575320a17ae8984a77fab08db94cf", size = 14274 },
    { url = "https://files.pythonhosted.org/packages/6b/b0/18f76bba336fa5aecf79d45dcd6c806c280ec44538b3c13671d49099fdd0/MarkupSafe-3.0.2-cp312-cp312-macosx_11_0_arm64.whl", hash = "sha256:846ade7b71e3536c4e56b386c2a47adf5741d2d8b94ec9dc3e92e5e1ee1e2225", size = 12348 },
    { url = "https://files.pythonhosted.org/packages/e0/25/dd5c0f6ac1311e9b40f4af06c78efde0f3b5cbf02502f8ef9501294c425b/MarkupSafe-3.0.2-cp312-cp312-manylinux_2_17_aarch64.manylinux2014_aarch64.whl", hash = "sha256:1c99d261bd2d5f6b59325c92c73df481e05e57f19837bdca8413b9eac4bd8028", size = 24149 },
    { url = "https://files.pythonhosted.org/packages/f3/f0/89e7aadfb3749d0f52234a0c8c7867877876e0a20b60e2188e9850794c17/MarkupSafe-3.0.2-cp312-cp312-manylinux_2_17_x86_64.manylinux2014_x86_64.whl", hash = "sha256:e17c96c14e19278594aa4841ec148115f9c7615a47382ecb6b82bd8fea3ab0c8", size = 23118 },
    { url = "https://files.pythonhosted.org/packages/d5/da/f2eeb64c723f5e3777bc081da884b414671982008c47dcc1873d81f625b6/MarkupSafe-3.0.2-cp312-cp312-manylinux_2_5_i686.manylinux1_i686.manylinux_2_17_i686.manylinux2014_i686.whl", hash = "sha256:88416bd1e65dcea10bc7569faacb2c20ce071dd1f87539ca2ab364bf6231393c", size = 22993 },
    { url = "https://files.pythonhosted.org/packages/da/0e/1f32af846df486dce7c227fe0f2398dc7e2e51d4a370508281f3c1c5cddc/MarkupSafe-3.0.2-cp312-cp312-musllinux_1_2_aarch64.whl", hash = "sha256:2181e67807fc2fa785d0592dc2d6206c019b9502410671cc905d132a92866557", size = 24178 },
    { url = "https://files.pythonhosted.org/packages/c4/f6/bb3ca0532de8086cbff5f06d137064c8410d10779c4c127e0e47d17c0b71/MarkupSafe-3.0.2-cp312-cp312-musllinux_1_2_i686.whl", hash = "sha256:52305740fe773d09cffb16f8ed0427942901f00adedac82ec8b67752f58a1b22", size = 23319 },
    { url = "https://files.pythonhosted.org/packages/a2/82/8be4c96ffee03c5b4a034e60a31294daf481e12c7c43ab8e34a1453ee48b/MarkupSafe-3.0.2-cp312-cp312-musllinux_1_2_x86_64.whl", hash = "sha256:ad10d3ded218f1039f11a75f8091880239651b52e9bb592ca27de44eed242a48", size = 23352 },
    { url = "https://files.pythonhosted.org/packages/51/ae/97827349d3fcffee7e184bdf7f41cd6b88d9919c80f0263ba7acd1bbcb18/MarkupSafe-3.0.2-cp312-cp312-win32.whl", hash = "sha256:0f4ca02bea9a23221c0182836703cbf8930c5e9454bacce27e767509fa286a30", size = 15097 },
    { url = "https://files.pythonhosted.org/packages/c1/80/a61f99dc3a936413c3ee4e1eecac96c0da5ed07ad56fd975f1a9da5bc630/MarkupSafe-3.0.2-cp312-cp312-win_amd64.whl", hash = "sha256:8e06879fc22a25ca47312fbe7c8264eb0b662f6db27cb2d3bbbc74b1df4b9b87", size = 15601 },
    { url = "https://files.pythonhosted.org/packages/83/0e/67eb10a7ecc77a0c2bbe2b0235765b98d164d81600746914bebada795e97/MarkupSafe-3.0.2-cp313-cp313-macosx_10_13_universal2.whl", hash = "sha256:ba9527cdd4c926ed0760bc301f6728ef34d841f405abf9d4f959c478421e4efd", size = 14274 },
    { url = "https://files.pythonhosted.org/packages/2b/6d/9409f3684d3335375d04e5f05744dfe7e9f120062c9857df4ab490a1031a/MarkupSafe-3.0.2-cp313-cp313-macosx_11_0_arm64.whl", hash = "sha256:f8b3d067f2e40fe93e1ccdd6b2e1d16c43140e76f02fb1319a05cf2b79d99430", size = 12352 },
    { url = "https://files.pythonhosted.org/packages/d2/f5/6eadfcd3885ea85fe2a7c128315cc1bb7241e1987443d78c8fe712d03091/MarkupSafe-3.0.2-cp313-cp313-manylinux_2_17_aarch64.manylinux2014_aarch64.whl", hash = "sha256:569511d3b58c8791ab4c2e1285575265991e6d8f8700c7be0e88f86cb0672094", size = 24122 },
    { url = "https://files.pythonhosted.org/packages/0c/91/96cf928db8236f1bfab6ce15ad070dfdd02ed88261c2afafd4b43575e9e9/MarkupSafe-3.0.2-cp313-cp313-manylinux_2_17_x86_64.manylinux2014_x86_64.whl", hash = "sha256:15ab75ef81add55874e7ab7055e9c397312385bd9ced94920f2802310c930396", size = 23085 },
    { url = "https://files.pythonhosted.org/packages/c2/cf/c9d56af24d56ea04daae7ac0940232d31d5a8354f2b457c6d856b2057d69/MarkupSafe-3.0.2-cp313-cp313-manylinux_2_5_i686.manylinux1_i686.manylinux_2_17_i686.manylinux2014_i686.whl", hash = "sha256:f3818cb119498c0678015754eba762e0d61e5b52d34c8b13d770f0719f7b1d79", size = 22978 },
    { url = "https://files.pythonhosted.org/packages/2a/9f/8619835cd6a711d6272d62abb78c033bda638fdc54c4e7f4272cf1c0962b/MarkupSafe-3.0.2-cp313-cp313-musllinux_1_2_aarch64.whl", hash = "sha256:cdb82a876c47801bb54a690c5ae105a46b392ac6099881cdfb9f6e95e4014c6a", size = 24208 },
    { url = "https://files.pythonhosted.org/packages/f9/bf/176950a1792b2cd2102b8ffeb5133e1ed984547b75db47c25a67d3359f77/MarkupSafe-3.0.2-cp313-cp313-musllinux_1_2_i686.whl", hash = "sha256:cabc348d87e913db6ab4aa100f01b08f481097838bdddf7c7a84b7575b7309ca", size = 23357 },
    { url = "https://files.pythonhosted.org/packages/ce/4f/9a02c1d335caabe5c4efb90e1b6e8ee944aa245c1aaaab8e8a618987d816/MarkupSafe-3.0.2-cp313-cp313-musllinux_1_2_x86_64.whl", hash = "sha256:444dcda765c8a838eaae23112db52f1efaf750daddb2d9ca300bcae1039adc5c", size = 23344 },
    { url = "https://files.pythonhosted.org/packages/ee/55/c271b57db36f748f0e04a759ace9f8f759ccf22b4960c270c78a394f58be/MarkupSafe-3.0.2-cp313-cp313-win32.whl", hash = "sha256:bcf3e58998965654fdaff38e58584d8937aa3096ab5354d493c77d1fdd66d7a1", size = 15101 },
    { url = "https://files.pythonhosted.org/packages/29/88/07df22d2dd4df40aba9f3e402e6dc1b8ee86297dddbad4872bd5e7b0094f/MarkupSafe-3.0.2-cp313-cp313-win_amd64.whl", hash = "sha256:e6a2a455bd412959b57a172ce6328d2dd1f01cb2135efda2e4576e8a23fa3b0f", size = 15603 },
    { url = "https://files.pythonhosted.org/packages/62/6a/8b89d24db2d32d433dffcd6a8779159da109842434f1dd2f6e71f32f738c/MarkupSafe-3.0.2-cp313-cp313t-macosx_10_13_universal2.whl", hash = "sha256:b5a6b3ada725cea8a5e634536b1b01c30bcdcd7f9c6fff4151548d5bf6b3a36c", size = 14510 },
    { url = "https://files.pythonhosted.org/packages/7a/06/a10f955f70a2e5a9bf78d11a161029d278eeacbd35ef806c3fd17b13060d/MarkupSafe-3.0.2-cp313-cp313t-macosx_11_0_arm64.whl", hash = "sha256:a904af0a6162c73e3edcb969eeeb53a63ceeb5d8cf642fade7d39e7963a22ddb", size = 12486 },
    { url = "https://files.pythonhosted.org/packages/34/cf/65d4a571869a1a9078198ca28f39fba5fbb910f952f9dbc5220afff9f5e6/MarkupSafe-3.0.2-cp313-cp313t-manylinux_2_17_aarch64.manylinux2014_aarch64.whl", hash = "sha256:4aa4e5faecf353ed117801a068ebab7b7e09ffb6e1d5e412dc852e0da018126c", size = 25480 },
    { url = "https://files.pythonhosted.org/packages/0c/e3/90e9651924c430b885468b56b3d597cabf6d72be4b24a0acd1fa0e12af67/MarkupSafe-3.0.2-cp313-cp313t-manylinux_2_17_x86_64.manylinux2014_x86_64.whl", hash = "sha256:c0ef13eaeee5b615fb07c9a7dadb38eac06a0608b41570d8ade51c56539e509d", size = 23914 },
    { url = "https://files.pythonhosted.org/packages/66/8c/6c7cf61f95d63bb866db39085150df1f2a5bd3335298f14a66b48e92659c/MarkupSafe-3.0.2-cp313-cp313t-manylinux_2_5_i686.manylinux1_i686.manylinux_2_17_i686.manylinux2014_i686.whl", hash = "sha256:d16a81a06776313e817c951135cf7340a3e91e8c1ff2fac444cfd75fffa04afe", size = 23796 },
    { url = "https://files.pythonhosted.org/packages/bb/35/cbe9238ec3f47ac9a7c8b3df7a808e7cb50fe149dc7039f5f454b3fba218/MarkupSafe-3.0.2-cp313-cp313t-musllinux_1_2_aarch64.whl", hash = "sha256:6381026f158fdb7c72a168278597a5e3a5222e83ea18f543112b2662a9b699c5", size = 25473 },
    { url = "https://files.pythonhosted.org/packages/e6/32/7621a4382488aa283cc05e8984a9c219abad3bca087be9ec77e89939ded9/MarkupSafe-3.0.2-cp313-cp313t-musllinux_1_2_i686.whl", hash = "sha256:3d79d162e7be8f996986c064d1c7c817f6df3a77fe3d6859f6f9e7be4b8c213a", size = 24114 },
    { url = "https://files.pythonhosted.org/packages/0d/80/0985960e4b89922cb5a0bac0ed39c5b96cbc1a536a99f30e8c220a996ed9/MarkupSafe-3.0.2-cp313-cp313t-musllinux_1_2_x86_64.whl", hash = "sha256:131a3c7689c85f5ad20f9f6fb1b866f402c445b220c19fe4308c0b147ccd2ad9", size = 24098 },
    { url = "https://files.pythonhosted.org/packages/82/78/fedb03c7d5380df2427038ec8d973587e90561b2d90cd472ce9254cf348b/MarkupSafe-3.0.2-cp313-cp313t-win32.whl", hash = "sha256:ba8062ed2cf21c07a9e295d5b8a2a5ce678b913b45fdf68c32d95d6c1291e0b6", size = 15208 },
    { url = "https://files.pythonhosted.org/packages/4f/65/6079a46068dfceaeabb5dcad6d674f5f5c61a6fa5673746f42a9f4c233b3/MarkupSafe-3.0.2-cp313-cp313t-win_amd64.whl", hash = "sha256:e444a31f8db13eb18ada366ab3cf45fd4b31e4db1236a4448f68778c1d1a5a2f", size = 15739 },
]

[[package]]
name = "matplotlib-inline"
version = "0.1.7"
source = { registry = "https://pypi.org/simple" }
dependencies = [
    { name = "traitlets" },
]
sdist = { url = "https://files.pythonhosted.org/packages/99/5b/a36a337438a14116b16480db471ad061c36c3694df7c2084a0da7ba538b7/matplotlib_inline-0.1.7.tar.gz", hash = "sha256:8423b23ec666be3d16e16b60bdd8ac4e86e840ebd1dd11a30b9f117f2fa0ab90", size = 8159 }
wheels = [
    { url = "https://files.pythonhosted.org/packages/8f/8e/9ad090d3553c280a8060fbf6e24dc1c0c29704ee7d1c372f0c174aa59285/matplotlib_inline-0.1.7-py3-none-any.whl", hash = "sha256:df192d39a4ff8f21b1895d72e6a13f5fcc5099f00fa84384e0ea28c2cc0653ca", size = 9899 },
]

[[package]]
name = "mypy"
version = "1.15.0"
source = { registry = "https://pypi.org/simple" }
dependencies = [
    { name = "mypy-extensions" },
    { name = "tomli", marker = "python_full_version < '3.11'" },
    { name = "typing-extensions" },
]
sdist = { url = "https://files.pythonhosted.org/packages/ce/43/d5e49a86afa64bd3839ea0d5b9c7103487007d728e1293f52525d6d5486a/mypy-1.15.0.tar.gz", hash = "sha256:404534629d51d3efea5c800ee7c42b72a6554d6c400e6a79eafe15d11341fd43", size = 3239717 }
wheels = [
    { url = "https://files.pythonhosted.org/packages/68/f8/65a7ce8d0e09b6329ad0c8d40330d100ea343bd4dd04c4f8ae26462d0a17/mypy-1.15.0-cp310-cp310-macosx_10_9_x86_64.whl", hash = "sha256:979e4e1a006511dacf628e36fadfecbcc0160a8af6ca7dad2f5025529e082c13", size = 10738433 },
    { url = "https://files.pythonhosted.org/packages/b4/95/9c0ecb8eacfe048583706249439ff52105b3f552ea9c4024166c03224270/mypy-1.15.0-cp310-cp310-macosx_11_0_arm64.whl", hash = "sha256:c4bb0e1bd29f7d34efcccd71cf733580191e9a264a2202b0239da95984c5b559", size = 9861472 },
    { url = "https://files.pythonhosted.org/packages/84/09/9ec95e982e282e20c0d5407bc65031dfd0f0f8ecc66b69538296e06fcbee/mypy-1.15.0-cp310-cp310-manylinux_2_17_aarch64.manylinux2014_aarch64.manylinux_2_28_aarch64.whl", hash = "sha256:be68172e9fd9ad8fb876c6389f16d1c1b5f100ffa779f77b1fb2176fcc9ab95b", size = 11611424 },
    { url = "https://files.pythonhosted.org/packages/78/13/f7d14e55865036a1e6a0a69580c240f43bc1f37407fe9235c0d4ef25ffb0/mypy-1.15.0-cp310-cp310-manylinux_2_17_x86_64.manylinux2014_x86_64.manylinux_2_28_x86_64.whl", hash = "sha256:c7be1e46525adfa0d97681432ee9fcd61a3964c2446795714699a998d193f1a3", size = 12365450 },
    { url = "https://files.pythonhosted.org/packages/48/e1/301a73852d40c241e915ac6d7bcd7fedd47d519246db2d7b86b9d7e7a0cb/mypy-1.15.0-cp310-cp310-musllinux_1_2_x86_64.whl", hash = "sha256:2e2c2e6d3593f6451b18588848e66260ff62ccca522dd231cd4dd59b0160668b", size = 12551765 },
    { url = "https://files.pythonhosted.org/packages/77/ba/c37bc323ae5fe7f3f15a28e06ab012cd0b7552886118943e90b15af31195/mypy-1.15.0-cp310-cp310-win_amd64.whl", hash = "sha256:6983aae8b2f653e098edb77f893f7b6aca69f6cffb19b2cc7443f23cce5f4828", size = 9274701 },
    { url = "https://files.pythonhosted.org/packages/03/bc/f6339726c627bd7ca1ce0fa56c9ae2d0144604a319e0e339bdadafbbb599/mypy-1.15.0-cp311-cp311-macosx_10_9_x86_64.whl", hash = "sha256:2922d42e16d6de288022e5ca321cd0618b238cfc5570e0263e5ba0a77dbef56f", size = 10662338 },
    { url = "https://files.pythonhosted.org/packages/e2/90/8dcf506ca1a09b0d17555cc00cd69aee402c203911410136cd716559efe7/mypy-1.15.0-cp311-cp311-macosx_11_0_arm64.whl", hash = "sha256:2ee2d57e01a7c35de00f4634ba1bbf015185b219e4dc5909e281016df43f5ee5", size = 9787540 },
    { url = "https://files.pythonhosted.org/packages/05/05/a10f9479681e5da09ef2f9426f650d7b550d4bafbef683b69aad1ba87457/mypy-1.15.0-cp311-cp311-manylinux_2_17_aarch64.manylinux2014_aarch64.manylinux_2_28_aarch64.whl", hash = "sha256:973500e0774b85d9689715feeffcc980193086551110fd678ebe1f4342fb7c5e", size = 11538051 },
    { url = "https://files.pythonhosted.org/packages/e9/9a/1f7d18b30edd57441a6411fcbc0c6869448d1a4bacbaee60656ac0fc29c8/mypy-1.15.0-cp311-cp311-manylinux_2_17_x86_64.manylinux2014_x86_64.manylinux_2_28_x86_64.whl", hash = "sha256:5a95fb17c13e29d2d5195869262f8125dfdb5c134dc8d9a9d0aecf7525b10c2c", size = 12286751 },
    { url = "https://files.pythonhosted.org/packages/72/af/19ff499b6f1dafcaf56f9881f7a965ac2f474f69f6f618b5175b044299f5/mypy-1.15.0-cp311-cp311-musllinux_1_2_x86_64.whl", hash = "sha256:1905f494bfd7d85a23a88c5d97840888a7bd516545fc5aaedff0267e0bb54e2f", size = 12421783 },
    { url = "https://files.pythonhosted.org/packages/96/39/11b57431a1f686c1aed54bf794870efe0f6aeca11aca281a0bd87a5ad42c/mypy-1.15.0-cp311-cp311-win_amd64.whl", hash = "sha256:c9817fa23833ff189db061e6d2eff49b2f3b6ed9856b4a0a73046e41932d744f", size = 9265618 },
    { url = "https://files.pythonhosted.org/packages/98/3a/03c74331c5eb8bd025734e04c9840532226775c47a2c39b56a0c8d4f128d/mypy-1.15.0-cp312-cp312-macosx_10_13_x86_64.whl", hash = "sha256:aea39e0583d05124836ea645f412e88a5c7d0fd77a6d694b60d9b6b2d9f184fd", size = 10793981 },
    { url = "https://files.pythonhosted.org/packages/f0/1a/41759b18f2cfd568848a37c89030aeb03534411eef981df621d8fad08a1d/mypy-1.15.0-cp312-cp312-macosx_11_0_arm64.whl", hash = "sha256:2f2147ab812b75e5b5499b01ade1f4a81489a147c01585cda36019102538615f", size = 9749175 },
    { url = "https://files.pythonhosted.org/packages/12/7e/873481abf1ef112c582db832740f4c11b2bfa510e829d6da29b0ab8c3f9c/mypy-1.15.0-cp312-cp312-manylinux_2_17_aarch64.manylinux2014_aarch64.manylinux_2_28_aarch64.whl", hash = "sha256:ce436f4c6d218a070048ed6a44c0bbb10cd2cc5e272b29e7845f6a2f57ee4464", size = 11455675 },
    { url = "https://files.pythonhosted.org/packages/b3/d0/92ae4cde706923a2d3f2d6c39629134063ff64b9dedca9c1388363da072d/mypy-1.15.0-cp312-cp312-manylinux_2_17_x86_64.manylinux2014_x86_64.manylinux_2_28_x86_64.whl", hash = "sha256:8023ff13985661b50a5928fc7a5ca15f3d1affb41e5f0a9952cb68ef090b31ee", size = 12410020 },
    { url = "https://files.pythonhosted.org/packages/46/8b/df49974b337cce35f828ba6fda228152d6db45fed4c86ba56ffe442434fd/mypy-1.15.0-cp312-cp312-musllinux_1_2_x86_64.whl", hash = "sha256:1124a18bc11a6a62887e3e137f37f53fbae476dc36c185d549d4f837a2a6a14e", size = 12498582 },
    { url = "https://files.pythonhosted.org/packages/13/50/da5203fcf6c53044a0b699939f31075c45ae8a4cadf538a9069b165c1050/mypy-1.15.0-cp312-cp312-win_amd64.whl", hash = "sha256:171a9ca9a40cd1843abeca0e405bc1940cd9b305eaeea2dda769ba096932bb22", size = 9366614 },
    { url = "https://files.pythonhosted.org/packages/6a/9b/fd2e05d6ffff24d912f150b87db9e364fa8282045c875654ce7e32fffa66/mypy-1.15.0-cp313-cp313-macosx_10_13_x86_64.whl", hash = "sha256:93faf3fdb04768d44bf28693293f3904bbb555d076b781ad2530214ee53e3445", size = 10788592 },
    { url = "https://files.pythonhosted.org/packages/74/37/b246d711c28a03ead1fd906bbc7106659aed7c089d55fe40dd58db812628/mypy-1.15.0-cp313-cp313-macosx_11_0_arm64.whl", hash = "sha256:811aeccadfb730024c5d3e326b2fbe9249bb7413553f15499a4050f7c30e801d", size = 9753611 },
    { url = "https://files.pythonhosted.org/packages/a6/ac/395808a92e10cfdac8003c3de9a2ab6dc7cde6c0d2a4df3df1b815ffd067/mypy-1.15.0-cp313-cp313-manylinux_2_17_aarch64.manylinux2014_aarch64.manylinux_2_28_aarch64.whl", hash = "sha256:98b7b9b9aedb65fe628c62a6dc57f6d5088ef2dfca37903a7d9ee374d03acca5", size = 11438443 },
    { url = "https://files.pythonhosted.org/packages/d2/8b/801aa06445d2de3895f59e476f38f3f8d610ef5d6908245f07d002676cbf/mypy-1.15.0-cp313-cp313-manylinux_2_17_x86_64.manylinux2014_x86_64.manylinux_2_28_x86_64.whl", hash = "sha256:c43a7682e24b4f576d93072216bf56eeff70d9140241f9edec0c104d0c515036", size = 12402541 },
    { url = "https://files.pythonhosted.org/packages/c7/67/5a4268782eb77344cc613a4cf23540928e41f018a9a1ec4c6882baf20ab8/mypy-1.15.0-cp313-cp313-musllinux_1_2_x86_64.whl", hash = "sha256:baefc32840a9f00babd83251560e0ae1573e2f9d1b067719479bfb0e987c6357", size = 12494348 },
    { url = "https://files.pythonhosted.org/packages/83/3e/57bb447f7bbbfaabf1712d96f9df142624a386d98fb026a761532526057e/mypy-1.15.0-cp313-cp313-win_amd64.whl", hash = "sha256:b9378e2c00146c44793c98b8d5a61039a048e31f429fb0eb546d93f4b000bedf", size = 9373648 },
    { url = "https://files.pythonhosted.org/packages/09/4e/a7d65c7322c510de2c409ff3828b03354a7c43f5a8ed458a7a131b41c7b9/mypy-1.15.0-py3-none-any.whl", hash = "sha256:5469affef548bd1895d86d3bf10ce2b44e33d86923c29e4d675b3e323437ea3e", size = 2221777 },
]

[[package]]
name = "mypy-extensions"
version = "1.0.0"
source = { registry = "https://pypi.org/simple" }
sdist = { url = "https://files.pythonhosted.org/packages/98/a4/1ab47638b92648243faf97a5aeb6ea83059cc3624972ab6b8d2316078d3f/mypy_extensions-1.0.0.tar.gz", hash = "sha256:75dbf8955dc00442a438fc4d0666508a9a97b6bd41aa2f0ffe9d2f2725af0782", size = 4433 }
wheels = [
    { url = "https://files.pythonhosted.org/packages/2a/e2/5d3f6ada4297caebe1a2add3b126fe800c96f56dbe5d1988a2cbe0b267aa/mypy_extensions-1.0.0-py3-none-any.whl", hash = "sha256:4392f6c0eb8a5668a69e23d168ffa70f0be9ccfd32b5cc2d26a34ae5b844552d", size = 4695 },
]

[[package]]
name = "nest-asyncio"
version = "1.6.0"
source = { registry = "https://pypi.org/simple" }
sdist = { url = "https://files.pythonhosted.org/packages/83/f8/51569ac65d696c8ecbee95938f89d4abf00f47d58d48f6fbabfe8f0baefe/nest_asyncio-1.6.0.tar.gz", hash = "sha256:6f172d5449aca15afd6c646851f4e31e02c598d553a667e38cafa997cfec55fe", size = 7418 }
wheels = [
    { url = "https://files.pythonhosted.org/packages/a0/c4/c2971a3ba4c6103a3d10c4b0f24f461ddc027f0f09763220cf35ca1401b3/nest_asyncio-1.6.0-py3-none-any.whl", hash = "sha256:87af6efd6b5e897c81050477ef65c62e2b2f35d51703cae01aff2905b1852e1c", size = 5195 },
]

[[package]]
name = "nodeenv"
version = "1.9.1"
source = { registry = "https://pypi.org/simple" }
sdist = { url = "https://files.pythonhosted.org/packages/43/16/fc88b08840de0e0a72a2f9d8c6bae36be573e475a6326ae854bcc549fc45/nodeenv-1.9.1.tar.gz", hash = "sha256:6ec12890a2dab7946721edbfbcd91f3319c6ccc9aec47be7c7e6b7011ee6645f", size = 47437 }
wheels = [
    { url = "https://files.pythonhosted.org/packages/d2/1d/1b658dbd2b9fa9c4c9f32accbfc0205d532c8c6194dc0f2a4c0428e7128a/nodeenv-1.9.1-py2.py3-none-any.whl", hash = "sha256:ba11c9782d29c27c70ffbdda2d7415098754709be8a7056d79a737cd901155c9", size = 22314 },
]

[[package]]
name = "numpy"
version = "2.2.4"
source = { registry = "https://pypi.org/simple" }
sdist = { url = "https://files.pythonhosted.org/packages/e1/78/31103410a57bc2c2b93a3597340a8119588571f6a4539067546cb9a0bfac/numpy-2.2.4.tar.gz", hash = "sha256:9ba03692a45d3eef66559efe1d1096c4b9b75c0986b5dff5530c378fb8331d4f", size = 20270701 }
wheels = [
    { url = "https://files.pythonhosted.org/packages/04/89/a79e86e5c1433926ed7d60cb267fb64aa578b6101ab645800fd43b4801de/numpy-2.2.4-cp310-cp310-macosx_10_9_x86_64.whl", hash = "sha256:8146f3550d627252269ac42ae660281d673eb6f8b32f113538e0cc2a9aed42b9", size = 21250661 },
    { url = "https://files.pythonhosted.org/packages/79/c2/f50921beb8afd60ed9589ad880332cfefdb805422210d327fb48f12b7a81/numpy-2.2.4-cp310-cp310-macosx_11_0_arm64.whl", hash = "sha256:e642d86b8f956098b564a45e6f6ce68a22c2c97a04f5acd3f221f57b8cb850ae", size = 14389926 },
    { url = "https://files.pythonhosted.org/packages/c7/b9/2c4e96130b0b0f97b0ef4a06d6dae3b39d058b21a5e2fa2decd7fd6b1c8f/numpy-2.2.4-cp310-cp310-macosx_14_0_arm64.whl", hash = "sha256:a84eda42bd12edc36eb5b53bbcc9b406820d3353f1994b6cfe453a33ff101775", size = 5428329 },
    { url = "https://files.pythonhosted.org/packages/7f/a5/3d7094aa898f4fc5c84cdfb26beeae780352d43f5d8bdec966c4393d644c/numpy-2.2.4-cp310-cp310-macosx_14_0_x86_64.whl", hash = "sha256:4ba5054787e89c59c593a4169830ab362ac2bee8a969249dc56e5d7d20ff8df9", size = 6963559 },
    { url = "https://files.pythonhosted.org/packages/4c/22/fb1be710a14434c09080dd4a0acc08939f612ec02efcb04b9e210474782d/numpy-2.2.4-cp310-cp310-manylinux_2_17_aarch64.manylinux2014_aarch64.whl", hash = "sha256:7716e4a9b7af82c06a2543c53ca476fa0b57e4d760481273e09da04b74ee6ee2", size = 14368066 },
    { url = "https://files.pythonhosted.org/packages/c2/07/2e5cc71193e3ef3a219ffcf6ca4858e46ea2be09c026ddd480d596b32867/numpy-2.2.4-cp310-cp310-manylinux_2_17_x86_64.manylinux2014_x86_64.whl", hash = "sha256:adf8c1d66f432ce577d0197dceaac2ac00c0759f573f28516246351c58a85020", size = 16417040 },
    { url = "https://files.pythonhosted.org/packages/1a/97/3b1537776ad9a6d1a41813818343745e8dd928a2916d4c9edcd9a8af1dac/numpy-2.2.4-cp310-cp310-musllinux_1_2_aarch64.whl", hash = "sha256:218f061d2faa73621fa23d6359442b0fc658d5b9a70801373625d958259eaca3", size = 15879862 },
    { url = "https://files.pythonhosted.org/packages/b0/b7/4472f603dd45ef36ff3d8e84e84fe02d9467c78f92cc121633dce6da307b/numpy-2.2.4-cp310-cp310-musllinux_1_2_x86_64.whl", hash = "sha256:df2f57871a96bbc1b69733cd4c51dc33bea66146b8c63cacbfed73eec0883017", size = 18206032 },
    { url = "https://files.pythonhosted.org/packages/0d/bd/6a092963fb82e6c5aa0d0440635827bbb2910da229545473bbb58c537ed3/numpy-2.2.4-cp310-cp310-win32.whl", hash = "sha256:a0258ad1f44f138b791327961caedffbf9612bfa504ab9597157806faa95194a", size = 6608517 },
    { url = "https://files.pythonhosted.org/packages/01/e3/cb04627bc2a1638948bc13e818df26495aa18e20d5be1ed95ab2b10b6847/numpy-2.2.4-cp310-cp310-win_amd64.whl", hash = "sha256:0d54974f9cf14acf49c60f0f7f4084b6579d24d439453d5fc5805d46a165b542", size = 12943498 },
    { url = "https://files.pythonhosted.org/packages/16/fb/09e778ee3a8ea0d4dc8329cca0a9c9e65fed847d08e37eba74cb7ed4b252/numpy-2.2.4-cp311-cp311-macosx_10_9_x86_64.whl", hash = "sha256:e9e0a277bb2eb5d8a7407e14688b85fd8ad628ee4e0c7930415687b6564207a4", size = 21254989 },
    { url = "https://files.pythonhosted.org/packages/a2/0a/1212befdbecab5d80eca3cde47d304cad986ad4eec7d85a42e0b6d2cc2ef/numpy-2.2.4-cp311-cp311-macosx_11_0_arm64.whl", hash = "sha256:9eeea959168ea555e556b8188da5fa7831e21d91ce031e95ce23747b7609f8a4", size = 14425910 },
    { url = "https://files.pythonhosted.org/packages/2b/3e/e7247c1d4f15086bb106c8d43c925b0b2ea20270224f5186fa48d4fb5cbd/numpy-2.2.4-cp311-cp311-macosx_14_0_arm64.whl", hash = "sha256:bd3ad3b0a40e713fc68f99ecfd07124195333f1e689387c180813f0e94309d6f", size = 5426490 },
    { url = "https://files.pythonhosted.org/packages/5d/fa/aa7cd6be51419b894c5787a8a93c3302a1ed4f82d35beb0613ec15bdd0e2/numpy-2.2.4-cp311-cp311-macosx_14_0_x86_64.whl", hash = "sha256:cf28633d64294969c019c6df4ff37f5698e8326db68cc2b66576a51fad634880", size = 6967754 },
    { url = "https://files.pythonhosted.org/packages/d5/ee/96457c943265de9fadeb3d2ffdbab003f7fba13d971084a9876affcda095/numpy-2.2.4-cp311-cp311-manylinux_2_17_aarch64.manylinux2014_aarch64.whl", hash = "sha256:2fa8fa7697ad1646b5c93de1719965844e004fcad23c91228aca1cf0800044a1", size = 14373079 },
    { url = "https://files.pythonhosted.org/packages/c5/5c/ceefca458559f0ccc7a982319f37ed07b0d7b526964ae6cc61f8ad1b6119/numpy-2.2.4-cp311-cp311-manylinux_2_17_x86_64.manylinux2014_x86_64.whl", hash = "sha256:f4162988a360a29af158aeb4a2f4f09ffed6a969c9776f8f3bdee9b06a8ab7e5", size = 16428819 },
    { url = "https://files.pythonhosted.org/packages/22/31/9b2ac8eee99e001eb6add9fa27514ef5e9faf176169057a12860af52704c/numpy-2.2.4-cp311-cp311-musllinux_1_2_aarch64.whl", hash = "sha256:892c10d6a73e0f14935c31229e03325a7b3093fafd6ce0af704be7f894d95687", size = 15881470 },
    { url = "https://files.pythonhosted.org/packages/f0/dc/8569b5f25ff30484b555ad8a3f537e0225d091abec386c9420cf5f7a2976/numpy-2.2.4-cp311-cp311-musllinux_1_2_x86_64.whl", hash = "sha256:db1f1c22173ac1c58db249ae48aa7ead29f534b9a948bc56828337aa84a32ed6", size = 18218144 },
    { url = "https://files.pythonhosted.org/packages/5e/05/463c023a39bdeb9bb43a99e7dee2c664cb68d5bb87d14f92482b9f6011cc/numpy-2.2.4-cp311-cp311-win32.whl", hash = "sha256:ea2bb7e2ae9e37d96835b3576a4fa4b3a97592fbea8ef7c3587078b0068b8f09", size = 6606368 },
    { url = "https://files.pythonhosted.org/packages/8b/72/10c1d2d82101c468a28adc35de6c77b308f288cfd0b88e1070f15b98e00c/numpy-2.2.4-cp311-cp311-win_amd64.whl", hash = "sha256:f7de08cbe5551911886d1ab60de58448c6df0f67d9feb7d1fb21e9875ef95e91", size = 12947526 },
    { url = "https://files.pythonhosted.org/packages/a2/30/182db21d4f2a95904cec1a6f779479ea1ac07c0647f064dea454ec650c42/numpy-2.2.4-cp312-cp312-macosx_10_13_x86_64.whl", hash = "sha256:a7b9084668aa0f64e64bd00d27ba5146ef1c3a8835f3bd912e7a9e01326804c4", size = 20947156 },
    { url = "https://files.pythonhosted.org/packages/24/6d/9483566acfbda6c62c6bc74b6e981c777229d2af93c8eb2469b26ac1b7bc/numpy-2.2.4-cp312-cp312-macosx_11_0_arm64.whl", hash = "sha256:dbe512c511956b893d2dacd007d955a3f03d555ae05cfa3ff1c1ff6df8851854", size = 14133092 },
    { url = "https://files.pythonhosted.org/packages/27/f6/dba8a258acbf9d2bed2525cdcbb9493ef9bae5199d7a9cb92ee7e9b2aea6/numpy-2.2.4-cp312-cp312-macosx_14_0_arm64.whl", hash = "sha256:bb649f8b207ab07caebba230d851b579a3c8711a851d29efe15008e31bb4de24", size = 5163515 },
    { url = "https://files.pythonhosted.org/packages/62/30/82116199d1c249446723c68f2c9da40d7f062551036f50b8c4caa42ae252/numpy-2.2.4-cp312-cp312-macosx_14_0_x86_64.whl", hash = "sha256:f34dc300df798742b3d06515aa2a0aee20941c13579d7a2f2e10af01ae4901ee", size = 6696558 },
    { url = "https://files.pythonhosted.org/packages/0e/b2/54122b3c6df5df3e87582b2e9430f1bdb63af4023c739ba300164c9ae503/numpy-2.2.4-cp312-cp312-manylinux_2_17_aarch64.manylinux2014_aarch64.whl", hash = "sha256:c3f7ac96b16955634e223b579a3e5798df59007ca43e8d451a0e6a50f6bfdfba", size = 14084742 },
    { url = "https://files.pythonhosted.org/packages/02/e2/e2cbb8d634151aab9528ef7b8bab52ee4ab10e076509285602c2a3a686e0/numpy-2.2.4-cp312-cp312-manylinux_2_17_x86_64.manylinux2014_x86_64.whl", hash = "sha256:4f92084defa704deadd4e0a5ab1dc52d8ac9e8a8ef617f3fbb853e79b0ea3592", size = 16134051 },
    { url = "https://files.pythonhosted.org/packages/8e/21/efd47800e4affc993e8be50c1b768de038363dd88865920439ef7b422c60/numpy-2.2.4-cp312-cp312-musllinux_1_2_aarch64.whl", hash = "sha256:7a4e84a6283b36632e2a5b56e121961f6542ab886bc9e12f8f9818b3c266bfbb", size = 15578972 },
    { url = "https://files.pythonhosted.org/packages/04/1e/f8bb88f6157045dd5d9b27ccf433d016981032690969aa5c19e332b138c0/numpy-2.2.4-cp312-cp312-musllinux_1_2_x86_64.whl", hash = "sha256:11c43995255eb4127115956495f43e9343736edb7fcdb0d973defd9de14cd84f", size = 17898106 },
    { url = "https://files.pythonhosted.org/packages/2b/93/df59a5a3897c1f036ae8ff845e45f4081bb06943039ae28a3c1c7c780f22/numpy-2.2.4-cp312-cp312-win32.whl", hash = "sha256:65ef3468b53269eb5fdb3a5c09508c032b793da03251d5f8722b1194f1790c00", size = 6311190 },
    { url = "https://files.pythonhosted.org/packages/46/69/8c4f928741c2a8efa255fdc7e9097527c6dc4e4df147e3cadc5d9357ce85/numpy-2.2.4-cp312-cp312-win_amd64.whl", hash = "sha256:2aad3c17ed2ff455b8eaafe06bcdae0062a1db77cb99f4b9cbb5f4ecb13c5146", size = 12644305 },
    { url = "https://files.pythonhosted.org/packages/2a/d0/bd5ad792e78017f5decfb2ecc947422a3669a34f775679a76317af671ffc/numpy-2.2.4-cp313-cp313-macosx_10_13_x86_64.whl", hash = "sha256:1cf4e5c6a278d620dee9ddeb487dc6a860f9b199eadeecc567f777daace1e9e7", size = 20933623 },
    { url = "https://files.pythonhosted.org/packages/c3/bc/2b3545766337b95409868f8e62053135bdc7fa2ce630aba983a2aa60b559/numpy-2.2.4-cp313-cp313-macosx_11_0_arm64.whl", hash = "sha256:1974afec0b479e50438fc3648974268f972e2d908ddb6d7fb634598cdb8260a0", size = 14148681 },
    { url = "https://files.pythonhosted.org/packages/6a/70/67b24d68a56551d43a6ec9fe8c5f91b526d4c1a46a6387b956bf2d64744e/numpy-2.2.4-cp313-cp313-macosx_14_0_arm64.whl", hash = "sha256:79bd5f0a02aa16808fcbc79a9a376a147cc1045f7dfe44c6e7d53fa8b8a79392", size = 5148759 },
    { url = "https://files.pythonhosted.org/packages/1c/8b/e2fc8a75fcb7be12d90b31477c9356c0cbb44abce7ffb36be39a0017afad/numpy-2.2.4-cp313-cp313-macosx_14_0_x86_64.whl", hash = "sha256:3387dd7232804b341165cedcb90694565a6015433ee076c6754775e85d86f1fc", size = 6683092 },
    { url = "https://files.pythonhosted.org/packages/13/73/41b7b27f169ecf368b52533edb72e56a133f9e86256e809e169362553b49/numpy-2.2.4-cp313-cp313-manylinux_2_17_aarch64.manylinux2014_aarch64.whl", hash = "sha256:6f527d8fdb0286fd2fd97a2a96c6be17ba4232da346931d967a0630050dfd298", size = 14081422 },
    { url = "https://files.pythonhosted.org/packages/4b/04/e208ff3ae3ddfbafc05910f89546382f15a3f10186b1f56bd99f159689c2/numpy-2.2.4-cp313-cp313-manylinux_2_17_x86_64.manylinux2014_x86_64.whl", hash = "sha256:bce43e386c16898b91e162e5baaad90c4b06f9dcbe36282490032cec98dc8ae7", size = 16132202 },
    { url = "https://files.pythonhosted.org/packages/fe/bc/2218160574d862d5e55f803d88ddcad88beff94791f9c5f86d67bd8fbf1c/numpy-2.2.4-cp313-cp313-musllinux_1_2_aarch64.whl", hash = "sha256:31504f970f563d99f71a3512d0c01a645b692b12a63630d6aafa0939e52361e6", size = 15573131 },
    { url = "https://files.pythonhosted.org/packages/a5/78/97c775bc4f05abc8a8426436b7cb1be806a02a2994b195945600855e3a25/numpy-2.2.4-cp313-cp313-musllinux_1_2_x86_64.whl", hash = "sha256:81413336ef121a6ba746892fad881a83351ee3e1e4011f52e97fba79233611fd", size = 17894270 },
    { url = "https://files.pythonhosted.org/packages/b9/eb/38c06217a5f6de27dcb41524ca95a44e395e6a1decdc0c99fec0832ce6ae/numpy-2.2.4-cp313-cp313-win32.whl", hash = "sha256:f486038e44caa08dbd97275a9a35a283a8f1d2f0ee60ac260a1790e76660833c", size = 6308141 },
    { url = "https://files.pythonhosted.org/packages/52/17/d0dd10ab6d125c6d11ffb6dfa3423c3571befab8358d4f85cd4471964fcd/numpy-2.2.4-cp313-cp313-win_amd64.whl", hash = "sha256:207a2b8441cc8b6a2a78c9ddc64d00d20c303d79fba08c577752f080c4007ee3", size = 12636885 },
    { url = "https://files.pythonhosted.org/packages/fa/e2/793288ede17a0fdc921172916efb40f3cbc2aa97e76c5c84aba6dc7e8747/numpy-2.2.4-cp313-cp313t-macosx_10_13_x86_64.whl", hash = "sha256:8120575cb4882318c791f839a4fd66161a6fa46f3f0a5e613071aae35b5dd8f8", size = 20961829 },
    { url = "https://files.pythonhosted.org/packages/3a/75/bb4573f6c462afd1ea5cbedcc362fe3e9bdbcc57aefd37c681be1155fbaa/numpy-2.2.4-cp313-cp313t-macosx_11_0_arm64.whl", hash = "sha256:a761ba0fa886a7bb33c6c8f6f20213735cb19642c580a931c625ee377ee8bd39", size = 14161419 },
    { url = "https://files.pythonhosted.org/packages/03/68/07b4cd01090ca46c7a336958b413cdbe75002286295f2addea767b7f16c9/numpy-2.2.4-cp313-cp313t-macosx_14_0_arm64.whl", hash = "sha256:ac0280f1ba4a4bfff363a99a6aceed4f8e123f8a9b234c89140f5e894e452ecd", size = 5196414 },
    { url = "https://files.pythonhosted.org/packages/a5/fd/d4a29478d622fedff5c4b4b4cedfc37a00691079623c0575978d2446db9e/numpy-2.2.4-cp313-cp313t-macosx_14_0_x86_64.whl", hash = "sha256:879cf3a9a2b53a4672a168c21375166171bc3932b7e21f622201811c43cdd3b0", size = 6709379 },
    { url = "https://files.pythonhosted.org/packages/41/78/96dddb75bb9be730b87c72f30ffdd62611aba234e4e460576a068c98eff6/numpy-2.2.4-cp313-cp313t-manylinux_2_17_aarch64.manylinux2014_aarch64.whl", hash = "sha256:f05d4198c1bacc9124018109c5fba2f3201dbe7ab6e92ff100494f236209c960", size = 14051725 },
    { url = "https://files.pythonhosted.org/packages/00/06/5306b8199bffac2a29d9119c11f457f6c7d41115a335b78d3f86fad4dbe8/numpy-2.2.4-cp313-cp313t-manylinux_2_17_x86_64.manylinux2014_x86_64.whl", hash = "sha256:e2f085ce2e813a50dfd0e01fbfc0c12bbe5d2063d99f8b29da30e544fb6483b8", size = 16101638 },
    { url = "https://files.pythonhosted.org/packages/fa/03/74c5b631ee1ded596945c12027649e6344614144369fd3ec1aaced782882/numpy-2.2.4-cp313-cp313t-musllinux_1_2_aarch64.whl", hash = "sha256:92bda934a791c01d6d9d8e038363c50918ef7c40601552a58ac84c9613a665bc", size = 15571717 },
    { url = "https://files.pythonhosted.org/packages/cb/dc/4fc7c0283abe0981e3b89f9b332a134e237dd476b0c018e1e21083310c31/numpy-2.2.4-cp313-cp313t-musllinux_1_2_x86_64.whl", hash = "sha256:ee4d528022f4c5ff67332469e10efe06a267e32f4067dc76bb7e2cddf3cd25ff", size = 17879998 },
    { url = "https://files.pythonhosted.org/packages/e5/2b/878576190c5cfa29ed896b518cc516aecc7c98a919e20706c12480465f43/numpy-2.2.4-cp313-cp313t-win32.whl", hash = "sha256:05c076d531e9998e7e694c36e8b349969c56eadd2cdcd07242958489d79a7286", size = 6366896 },
    { url = "https://files.pythonhosted.org/packages/3e/05/eb7eec66b95cf697f08c754ef26c3549d03ebd682819f794cb039574a0a6/numpy-2.2.4-cp313-cp313t-win_amd64.whl", hash = "sha256:188dcbca89834cc2e14eb2f106c96d6d46f200fe0200310fc29089657379c58d", size = 12739119 },
    { url = "https://files.pythonhosted.org/packages/b2/5c/f09c33a511aff41a098e6ef3498465d95f6360621034a3d95f47edbc9119/numpy-2.2.4-pp310-pypy310_pp73-macosx_10_15_x86_64.whl", hash = "sha256:7051ee569db5fbac144335e0f3b9c2337e0c8d5c9fee015f259a5bd70772b7e8", size = 21081956 },
    { url = "https://files.pythonhosted.org/packages/ba/30/74c48b3b6494c4b820b7fa1781d441e94d87a08daa5b35d222f06ba41a6f/numpy-2.2.4-pp310-pypy310_pp73-macosx_14_0_x86_64.whl", hash = "sha256:ab2939cd5bec30a7430cbdb2287b63151b77cf9624de0532d629c9a1c59b1d5c", size = 6827143 },
    { url = "https://files.pythonhosted.org/packages/54/f5/ab0d2f48b490535c7a80e05da4a98902b632369efc04f0e47bb31ca97d8f/numpy-2.2.4-pp310-pypy310_pp73-manylinux_2_17_x86_64.manylinux2014_x86_64.whl", hash = "sha256:d0f35b19894a9e08639fd60a1ec1978cb7f5f7f1eace62f38dd36be8aecdef4d", size = 16233350 },
    { url = "https://files.pythonhosted.org/packages/3b/3a/2f6d8c1f8e45d496bca6baaec93208035faeb40d5735c25afac092ec9a12/numpy-2.2.4-pp310-pypy310_pp73-win_amd64.whl", hash = "sha256:b4adfbbc64014976d2f91084915ca4e626fbf2057fb81af209c1a6d776d23e3d", size = 12857565 },
]

[[package]]
name = "nvidia-cublas-cu12"
version = "12.8.4.1"
source = { registry = "https://pypi.org/simple" }
wheels = [
    { url = "https://files.pythonhosted.org/packages/dc/61/e24b560ab2e2eaeb3c839129175fb330dfcfc29e5203196e5541a4c44682/nvidia_cublas_cu12-12.8.4.1-py3-none-manylinux_2_27_x86_64.whl", hash = "sha256:8ac4e771d5a348c551b2a426eda6193c19aa630236b418086020df5ba9667142", size = 594346921 },
    { url = "https://files.pythonhosted.org/packages/70/61/7d7b3c70186fb651d0fbd35b01dbfc8e755f69fd58f817f3d0f642df20c3/nvidia_cublas_cu12-12.8.4.1-py3-none-win_amd64.whl", hash = "sha256:47e9b82132fa8d2b4944e708049229601448aaad7e6f296f630f2d1a32de35af", size = 567544208 },
]

[[package]]
name = "nvidia-cuda-nvrtc-cu12"
version = "12.8.93"
source = { registry = "https://pypi.org/simple" }
wheels = [
    { url = "https://files.pythonhosted.org/packages/05/6b/32f747947df2da6994e999492ab306a903659555dddc0fbdeb9d71f75e52/nvidia_cuda_nvrtc_cu12-12.8.93-py3-none-manylinux2010_x86_64.manylinux_2_12_x86_64.whl", hash = "sha256:a7756528852ef889772a84c6cd89d41dfa74667e24cca16bb31f8f061e3e9994", size = 88040029 },
    { url = "https://files.pythonhosted.org/packages/45/51/52a3d84baa2136cc8df15500ad731d74d3a1114d4c123e043cb608d4a32b/nvidia_cuda_nvrtc_cu12-12.8.93-py3-none-win_amd64.whl", hash = "sha256:7a4b6b2904850fe78e0bd179c4b655c404d4bb799ef03ddc60804247099ae909", size = 73586838 },
]

[[package]]
name = "nvidia-cuda-runtime-cu12"
version = "12.8.90"
source = { registry = "https://pypi.org/simple" }
wheels = [
    { url = "https://files.pythonhosted.org/packages/0d/9b/a997b638fcd068ad6e4d53b8551a7d30fe8b404d6f1804abf1df69838932/nvidia_cuda_runtime_cu12-12.8.90-py3-none-manylinux2014_x86_64.manylinux_2_17_x86_64.whl", hash = "sha256:adade8dcbd0edf427b7204d480d6066d33902cab2a4707dcfc48a2d0fd44ab90", size = 954765 },
    { url = "https://files.pythonhosted.org/packages/30/a5/a515b7600ad361ea14bfa13fb4d6687abf500adc270f19e89849c0590492/nvidia_cuda_runtime_cu12-12.8.90-py3-none-win_amd64.whl", hash = "sha256:c0c6027f01505bfed6c3b21ec546f69c687689aad5f1a377554bc6ca4aa993a8", size = 944318 },
]

[[package]]
name = "nvidia-cusolver-cu12"
version = "11.7.3.90"
source = { registry = "https://pypi.org/simple" }
dependencies = [
    { name = "nvidia-cublas-cu12" },
    { name = "nvidia-cusparse-cu12" },
    { name = "nvidia-nvjitlink-cu12" },
]
wheels = [
    { url = "https://files.pythonhosted.org/packages/85/48/9a13d2975803e8cf2777d5ed57b87a0b6ca2cc795f9a4f59796a910bfb80/nvidia_cusolver_cu12-11.7.3.90-py3-none-manylinux_2_27_x86_64.whl", hash = "sha256:4376c11ad263152bd50ea295c05370360776f8c3427b30991df774f9fb26c450", size = 267506905 },
    { url = "https://files.pythonhosted.org/packages/13/c0/76ca8551b8a84146ffa189fec81c26d04adba4bc0dbe09cd6e6fd9b7de04/nvidia_cusolver_cu12-11.7.3.90-py3-none-win_amd64.whl", hash = "sha256:4a550db115fcabc4d495eb7d39ac8b58d4ab5d8e63274d3754df1c0ad6a22d34", size = 256720438 },
]

[[package]]
name = "nvidia-cusparse-cu12"
version = "12.5.8.93"
source = { registry = "https://pypi.org/simple" }
dependencies = [
    { name = "nvidia-nvjitlink-cu12" },
]
wheels = [
    { url = "https://files.pythonhosted.org/packages/c2/f5/e1854cb2f2bcd4280c44736c93550cc300ff4b8c95ebe370d0aa7d2b473d/nvidia_cusparse_cu12-12.5.8.93-py3-none-manylinux2014_x86_64.manylinux_2_17_x86_64.whl", hash = "sha256:1ec05d76bbbd8b61b06a80e1eaf8cf4959c3d4ce8e711b65ebd0443bb0ebb13b", size = 288216466 },
    { url = "https://files.pythonhosted.org/packages/62/07/f3b2ad63f8e3d257a599f422ae34eb565e70c41031aecefa3d18b62cabd1/nvidia_cusparse_cu12-12.5.8.93-py3-none-win_amd64.whl", hash = "sha256:9a33604331cb2cac199f2e7f5104dfbb8a5a898c367a53dfda9ff2acb6b6b4dd", size = 284937404 },
]

[[package]]
name = "nvidia-nvjitlink-cu12"
version = "12.8.93"
source = { registry = "https://pypi.org/simple" }
wheels = [
    { url = "https://files.pythonhosted.org/packages/f6/74/86a07f1d0f42998ca31312f998bd3b9a7eff7f52378f4f270c8679c77fb9/nvidia_nvjitlink_cu12-12.8.93-py3-none-manylinux2010_x86_64.manylinux_2_12_x86_64.whl", hash = "sha256:81ff63371a7ebd6e6451970684f916be2eab07321b73c9d244dc2b4da7f73b88", size = 39254836 },
    { url = "https://files.pythonhosted.org/packages/ed/d7/34f02dad2e30c31b10a51f6b04e025e5dd60e5f936af9045a9b858a05383/nvidia_nvjitlink_cu12-12.8.93-py3-none-win_amd64.whl", hash = "sha256:bd93fbeeee850917903583587f4fc3a4eafa022e34572251368238ab5e6bd67f", size = 268553710 },
]

[[package]]
name = "packaging"
version = "24.2"
source = { registry = "https://pypi.org/simple" }
sdist = { url = "https://files.pythonhosted.org/packages/d0/63/68dbb6eb2de9cb10ee4c9c14a0148804425e13c4fb20d61cce69f53106da/packaging-24.2.tar.gz", hash = "sha256:c228a6dc5e932d346bc5739379109d49e8853dd8223571c7c5b55260edc0b97f", size = 163950 }
wheels = [
    { url = "https://files.pythonhosted.org/packages/88/ef/eb23f262cca3c0c4eb7ab1933c3b1f03d021f2c48f54763065b6f0e321be/packaging-24.2-py3-none-any.whl", hash = "sha256:09abb1bccd265c01f4a3aa3f7a7db064b36514d2cba19a2f694fe6150451a759", size = 65451 },
]

[[package]]
name = "parso"
version = "0.8.4"
source = { registry = "https://pypi.org/simple" }
sdist = { url = "https://files.pythonhosted.org/packages/66/94/68e2e17afaa9169cf6412ab0f28623903be73d1b32e208d9e8e541bb086d/parso-0.8.4.tar.gz", hash = "sha256:eb3a7b58240fb99099a345571deecc0f9540ea5f4dd2fe14c2a99d6b281ab92d", size = 400609 }
wheels = [
    { url = "https://files.pythonhosted.org/packages/c6/ac/dac4a63f978e4dcb3c6d3a78c4d8e0192a113d288502a1216950c41b1027/parso-0.8.4-py2.py3-none-any.whl", hash = "sha256:a418670a20291dacd2dddc80c377c5c3791378ee1e8d12bffc35420643d43f18", size = 103650 },
]

[[package]]
name = "pexpect"
version = "4.9.0"
source = { registry = "https://pypi.org/simple" }
dependencies = [
    { name = "ptyprocess" },
]
sdist = { url = "https://files.pythonhosted.org/packages/42/92/cc564bf6381ff43ce1f4d06852fc19a2f11d180f23dc32d9588bee2f149d/pexpect-4.9.0.tar.gz", hash = "sha256:ee7d41123f3c9911050ea2c2dac107568dc43b2d3b0c7557a33212c398ead30f", size = 166450 }
wheels = [
    { url = "https://files.pythonhosted.org/packages/9e/c3/059298687310d527a58bb01f3b1965787ee3b40dce76752eda8b44e9a2c5/pexpect-4.9.0-py2.py3-none-any.whl", hash = "sha256:7236d1e080e4936be2dc3e326cec0af72acf9212a7e1d060210e70a47e253523", size = 63772 },
]

[[package]]
name = "platformdirs"
version = "4.3.6"
source = { registry = "https://pypi.org/simple" }
sdist = { url = "https://files.pythonhosted.org/packages/13/fc/128cc9cb8f03208bdbf93d3aa862e16d376844a14f9a0ce5cf4507372de4/platformdirs-4.3.6.tar.gz", hash = "sha256:357fb2acbc885b0419afd3ce3ed34564c13c9b95c89360cd9563f73aa5e2b907", size = 21302 }
wheels = [
    { url = "https://files.pythonhosted.org/packages/3c/a6/bc1012356d8ece4d66dd75c4b9fc6c1f6650ddd5991e421177d9f8f671be/platformdirs-4.3.6-py3-none-any.whl", hash = "sha256:73e575e1408ab8103900836b97580d5307456908a03e92031bab39e4554cc3fb", size = 18439 },
]

[[package]]
name = "pluggy"
version = "1.5.0"
source = { registry = "https://pypi.org/simple" }
sdist = { url = "https://files.pythonhosted.org/packages/96/2d/02d4312c973c6050a18b314a5ad0b3210edb65a906f868e31c111dede4a6/pluggy-1.5.0.tar.gz", hash = "sha256:2cffa88e94fdc978c4c574f15f9e59b7f4201d439195c3715ca9e2486f1d0cf1", size = 67955 }
wheels = [
    { url = "https://files.pythonhosted.org/packages/88/5f/e351af9a41f866ac3f1fac4ca0613908d9a41741cfcf2228f4ad853b697d/pluggy-1.5.0-py3-none-any.whl", hash = "sha256:44e1ad92c8ca002de6377e165f3e0f1be63266ab4d554740532335b9d75ea669", size = 20556 },
]

[[package]]
name = "pre-commit"
version = "4.1.0"
source = { registry = "https://pypi.org/simple" }
dependencies = [
    { name = "cfgv" },
    { name = "identify" },
    { name = "nodeenv" },
    { name = "pyyaml" },
    { name = "virtualenv" },
]
sdist = { url = "https://files.pythonhosted.org/packages/2a/13/b62d075317d8686071eb843f0bb1f195eb332f48869d3c31a4c6f1e063ac/pre_commit-4.1.0.tar.gz", hash = "sha256:ae3f018575a588e30dfddfab9a05448bfbd6b73d78709617b5a2b853549716d4", size = 193330 }
wheels = [
    { url = "https://files.pythonhosted.org/packages/43/b3/df14c580d82b9627d173ceea305ba898dca135feb360b6d84019d0803d3b/pre_commit-4.1.0-py2.py3-none-any.whl", hash = "sha256:d29e7cb346295bcc1cc75fc3e92e343495e3ea0196c9ec6ba53f49f10ab6ae7b", size = 220560 },
]

[[package]]
name = "prompt-toolkit"
version = "3.0.50"
source = { registry = "https://pypi.org/simple" }
dependencies = [
    { name = "wcwidth" },
]
sdist = { url = "https://files.pythonhosted.org/packages/a1/e1/bd15cb8ffdcfeeb2bdc215de3c3cffca11408d829e4b8416dcfe71ba8854/prompt_toolkit-3.0.50.tar.gz", hash = "sha256:544748f3860a2623ca5cd6d2795e7a14f3d0e1c3c9728359013f79877fc89bab", size = 429087 }
wheels = [
    { url = "https://files.pythonhosted.org/packages/e4/ea/d836f008d33151c7a1f62caf3d8dd782e4d15f6a43897f64480c2b8de2ad/prompt_toolkit-3.0.50-py3-none-any.whl", hash = "sha256:9b6427eb19e479d98acff65196a307c555eb567989e6d88ebbb1b509d9779198", size = 387816 },
]

[[package]]
name = "psutil"
version = "6.1.1"
source = { registry = "https://pypi.org/simple" }
sdist = { url = "https://files.pythonhosted.org/packages/1f/5a/07871137bb752428aa4b659f910b399ba6f291156bdea939be3e96cae7cb/psutil-6.1.1.tar.gz", hash = "sha256:cf8496728c18f2d0b45198f06895be52f36611711746b7f30c464b422b50e2f5", size = 508502 }
wheels = [
    { url = "https://files.pythonhosted.org/packages/61/99/ca79d302be46f7bdd8321089762dd4476ee725fce16fc2b2e1dbba8cac17/psutil-6.1.1-cp36-abi3-macosx_10_9_x86_64.whl", hash = "sha256:fc0ed7fe2231a444fc219b9c42d0376e0a9a1a72f16c5cfa0f68d19f1a0663e8", size = 247511 },
    { url = "https://files.pythonhosted.org/packages/0b/6b/73dbde0dd38f3782905d4587049b9be64d76671042fdcaf60e2430c6796d/psutil-6.1.1-cp36-abi3-macosx_11_0_arm64.whl", hash = "sha256:0bdd4eab935276290ad3cb718e9809412895ca6b5b334f5a9111ee6d9aff9377", size = 248985 },
    { url = "https://files.pythonhosted.org/packages/17/38/c319d31a1d3f88c5b79c68b3116c129e5133f1822157dd6da34043e32ed6/psutil-6.1.1-cp36-abi3-manylinux_2_12_i686.manylinux2010_i686.manylinux_2_17_i686.manylinux2014_i686.whl", hash = "sha256:b6e06c20c05fe95a3d7302d74e7097756d4ba1247975ad6905441ae1b5b66003", size = 284488 },
    { url = "https://files.pythonhosted.org/packages/9c/39/0f88a830a1c8a3aba27fededc642da37613c57cbff143412e3536f89784f/psutil-6.1.1-cp36-abi3-manylinux_2_12_x86_64.manylinux2010_x86_64.manylinux_2_17_x86_64.manylinux2014_x86_64.whl", hash = "sha256:97f7cb9921fbec4904f522d972f0c0e1f4fabbdd4e0287813b21215074a0f160", size = 287477 },
    { url = "https://files.pythonhosted.org/packages/47/da/99f4345d4ddf2845cb5b5bd0d93d554e84542d116934fde07a0c50bd4e9f/psutil-6.1.1-cp36-abi3-manylinux_2_17_aarch64.manylinux2014_aarch64.whl", hash = "sha256:33431e84fee02bc84ea36d9e2c4a6d395d479c9dd9bba2376c1f6ee8f3a4e0b3", size = 289017 },
    { url = "https://files.pythonhosted.org/packages/38/53/bd755c2896f4461fd4f36fa6a6dcb66a88a9e4b9fd4e5b66a77cf9d4a584/psutil-6.1.1-cp37-abi3-win32.whl", hash = "sha256:eaa912e0b11848c4d9279a93d7e2783df352b082f40111e078388701fd479e53", size = 250602 },
    { url = "https://files.pythonhosted.org/packages/7b/d7/7831438e6c3ebbfa6e01a927127a6cb42ad3ab844247f3c5b96bea25d73d/psutil-6.1.1-cp37-abi3-win_amd64.whl", hash = "sha256:f35cfccb065fff93529d2afb4a2e89e363fe63ca1e4a5da22b603a85833c2649", size = 254444 },
]

[[package]]
name = "ptyprocess"
version = "0.7.0"
source = { registry = "https://pypi.org/simple" }
sdist = { url = "https://files.pythonhosted.org/packages/20/e5/16ff212c1e452235a90aeb09066144d0c5a6a8c0834397e03f5224495c4e/ptyprocess-0.7.0.tar.gz", hash = "sha256:5c5d0a3b48ceee0b48485e0c26037c0acd7d29765ca3fbb5cb3831d347423220", size = 70762 }
wheels = [
    { url = "https://files.pythonhosted.org/packages/22/a6/858897256d0deac81a172289110f31629fc4cee19b6f01283303e18c8db3/ptyprocess-0.7.0-py2.py3-none-any.whl", hash = "sha256:4b41f3967fce3af57cc7e94b888626c18bf37a083e3651ca8feeb66d492fef35", size = 13993 },
]

[[package]]
name = "pure-eval"
version = "0.2.3"
source = { registry = "https://pypi.org/simple" }
sdist = { url = "https://files.pythonhosted.org/packages/cd/05/0a34433a064256a578f1783a10da6df098ceaa4a57bbeaa96a6c0352786b/pure_eval-0.2.3.tar.gz", hash = "sha256:5f4e983f40564c576c7c8635ae88db5956bb2229d7e9237d03b3c0b0190eaf42", size = 19752 }
wheels = [
    { url = "https://files.pythonhosted.org/packages/8e/37/efad0257dc6e593a18957422533ff0f87ede7c9c6ea010a2177d738fb82f/pure_eval-0.2.3-py3-none-any.whl", hash = "sha256:1db8e35b67b3d218d818ae653e27f06c3aa420901fa7b081ca98cbedc874e0d0", size = 11842 },
]

[[package]]
name = "pycparser"
version = "2.22"
source = { registry = "https://pypi.org/simple" }
sdist = { url = "https://files.pythonhosted.org/packages/1d/b2/31537cf4b1ca988837256c910a668b553fceb8f069bedc4b1c826024b52c/pycparser-2.22.tar.gz", hash = "sha256:491c8be9c040f5390f5bf44a5b07752bd07f56edf992381b05c701439eec10f6", size = 172736 }
wheels = [
    { url = "https://files.pythonhosted.org/packages/13/a3/a812df4e2dd5696d1f351d58b8fe16a405b234ad2886a0dab9183fb78109/pycparser-2.22-py3-none-any.whl", hash = "sha256:c3702b6d3dd8c7abc1afa565d7e63d53a1d0bd86cdc24edd75470f4de499cfcc", size = 117552 },
]

[[package]]
name = "pygments"
version = "2.19.1"
source = { registry = "https://pypi.org/simple" }
sdist = { url = "https://files.pythonhosted.org/packages/7c/2d/c3338d48ea6cc0feb8446d8e6937e1408088a72a39937982cc6111d17f84/pygments-2.19.1.tar.gz", hash = "sha256:61c16d2a8576dc0649d9f39e089b5f02bcd27fba10d8fb4dcc28173f7a45151f", size = 4968581 }
wheels = [
    { url = "https://files.pythonhosted.org/packages/8a/0b/9fcc47d19c48b59121088dd6da2488a49d5f72dacf8262e2790a1d2c7d15/pygments-2.19.1-py3-none-any.whl", hash = "sha256:9ea1544ad55cecf4b8242fab6dd35a93bbce657034b0611ee383099054ab6d8c", size = 1225293 },
]

[[package]]
name = "pytest"
version = "8.3.4"
source = { registry = "https://pypi.org/simple" }
dependencies = [
    { name = "colorama", marker = "sys_platform == 'win32'" },
    { name = "exceptiongroup", marker = "python_full_version < '3.11'" },
    { name = "iniconfig" },
    { name = "packaging" },
    { name = "pluggy" },
    { name = "tomli", marker = "python_full_version < '3.11'" },
]
sdist = { url = "https://files.pythonhosted.org/packages/05/35/30e0d83068951d90a01852cb1cef56e5d8a09d20c7f511634cc2f7e0372a/pytest-8.3.4.tar.gz", hash = "sha256:965370d062bce11e73868e0335abac31b4d3de0e82f4007408d242b4f8610761", size = 1445919 }
wheels = [
    { url = "https://files.pythonhosted.org/packages/11/92/76a1c94d3afee238333bc0a42b82935dd8f9cf8ce9e336ff87ee14d9e1cf/pytest-8.3.4-py3-none-any.whl", hash = "sha256:50e16d954148559c9a74109af1eaf0c945ba2d8f30f0a3d3335edde19788b6f6", size = 343083 },
]

[[package]]
name = "pytest-sugar"
version = "1.0.0"
source = { registry = "https://pypi.org/simple" }
dependencies = [
    { name = "packaging" },
    { name = "pytest" },
    { name = "termcolor" },
]
sdist = { url = "https://files.pythonhosted.org/packages/f5/ac/5754f5edd6d508bc6493bc37d74b928f102a5fff82d9a80347e180998f08/pytest-sugar-1.0.0.tar.gz", hash = "sha256:6422e83258f5b0c04ce7c632176c7732cab5fdb909cb39cca5c9139f81276c0a", size = 14992 }
wheels = [
    { url = "https://files.pythonhosted.org/packages/92/fb/889f1b69da2f13691de09a111c16c4766a433382d44aa0ecf221deded44a/pytest_sugar-1.0.0-py3-none-any.whl", hash = "sha256:70ebcd8fc5795dc457ff8b69d266a4e2e8a74ae0c3edc749381c64b5246c8dfd", size = 10171 },
]

[[package]]
name = "python-dateutil"
version = "2.9.0.post0"
source = { registry = "https://pypi.org/simple" }
dependencies = [
    { name = "six" },
]
sdist = { url = "https://files.pythonhosted.org/packages/66/c0/0c8b6ad9f17a802ee498c46e004a0eb49bc148f2fd230864601a86dcf6db/python-dateutil-2.9.0.post0.tar.gz", hash = "sha256:37dd54208da7e1cd875388217d5e00ebd4179249f90fb72437e91a35459a0ad3", size = 342432 }
wheels = [
    { url = "https://files.pythonhosted.org/packages/ec/57/56b9bcc3c9c6a792fcbaf139543cee77261f3651ca9da0c93f5c1221264b/python_dateutil-2.9.0.post0-py2.py3-none-any.whl", hash = "sha256:a8b2bc7bffae282281c8140a97d3aa9c14da0b136dfe83f850eea9a5f7470427", size = 229892 },
]

[[package]]
name = "pywin32"
version = "308"
source = { registry = "https://pypi.org/simple" }
wheels = [
    { url = "https://files.pythonhosted.org/packages/72/a6/3e9f2c474895c1bb61b11fa9640be00067b5c5b363c501ee9c3fa53aec01/pywin32-308-cp310-cp310-win32.whl", hash = "sha256:796ff4426437896550d2981b9c2ac0ffd75238ad9ea2d3bfa67a1abd546d262e", size = 5927028 },
    { url = "https://files.pythonhosted.org/packages/d9/b4/84e2463422f869b4b718f79eb7530a4c1693e96b8a4e5e968de38be4d2ba/pywin32-308-cp310-cp310-win_amd64.whl", hash = "sha256:4fc888c59b3c0bef905ce7eb7e2106a07712015ea1c8234b703a088d46110e8e", size = 6558484 },
    { url = "https://files.pythonhosted.org/packages/9f/8f/fb84ab789713f7c6feacaa08dad3ec8105b88ade8d1c4f0f0dfcaaa017d6/pywin32-308-cp310-cp310-win_arm64.whl", hash = "sha256:a5ab5381813b40f264fa3495b98af850098f814a25a63589a8e9eb12560f450c", size = 7971454 },
    { url = "https://files.pythonhosted.org/packages/eb/e2/02652007469263fe1466e98439831d65d4ca80ea1a2df29abecedf7e47b7/pywin32-308-cp311-cp311-win32.whl", hash = "sha256:5d8c8015b24a7d6855b1550d8e660d8daa09983c80e5daf89a273e5c6fb5095a", size = 5928156 },
    { url = "https://files.pythonhosted.org/packages/48/ef/f4fb45e2196bc7ffe09cad0542d9aff66b0e33f6c0954b43e49c33cad7bd/pywin32-308-cp311-cp311-win_amd64.whl", hash = "sha256:575621b90f0dc2695fec346b2d6302faebd4f0f45c05ea29404cefe35d89442b", size = 6559559 },
    { url = "https://files.pythonhosted.org/packages/79/ef/68bb6aa865c5c9b11a35771329e95917b5559845bd75b65549407f9fc6b4/pywin32-308-cp311-cp311-win_arm64.whl", hash = "sha256:100a5442b7332070983c4cd03f2e906a5648a5104b8a7f50175f7906efd16bb6", size = 7972495 },
    { url = "https://files.pythonhosted.org/packages/00/7c/d00d6bdd96de4344e06c4afbf218bc86b54436a94c01c71a8701f613aa56/pywin32-308-cp312-cp312-win32.whl", hash = "sha256:587f3e19696f4bf96fde9d8a57cec74a57021ad5f204c9e627e15c33ff568897", size = 5939729 },
    { url = "https://files.pythonhosted.org/packages/21/27/0c8811fbc3ca188f93b5354e7c286eb91f80a53afa4e11007ef661afa746/pywin32-308-cp312-cp312-win_amd64.whl", hash = "sha256:00b3e11ef09ede56c6a43c71f2d31857cf7c54b0ab6e78ac659497abd2834f47", size = 6543015 },
    { url = "https://files.pythonhosted.org/packages/9d/0f/d40f8373608caed2255781a3ad9a51d03a594a1248cd632d6a298daca693/pywin32-308-cp312-cp312-win_arm64.whl", hash = "sha256:9b4de86c8d909aed15b7011182c8cab38c8850de36e6afb1f0db22b8959e3091", size = 7976033 },
    { url = "https://files.pythonhosted.org/packages/a9/a4/aa562d8935e3df5e49c161b427a3a2efad2ed4e9cf81c3de636f1fdddfd0/pywin32-308-cp313-cp313-win32.whl", hash = "sha256:1c44539a37a5b7b21d02ab34e6a4d314e0788f1690d65b48e9b0b89f31abbbed", size = 5938579 },
    { url = "https://files.pythonhosted.org/packages/c7/50/b0efb8bb66210da67a53ab95fd7a98826a97ee21f1d22949863e6d588b22/pywin32-308-cp313-cp313-win_amd64.whl", hash = "sha256:fd380990e792eaf6827fcb7e187b2b4b1cede0585e3d0c9e84201ec27b9905e4", size = 6542056 },
    { url = "https://files.pythonhosted.org/packages/26/df/2b63e3e4f2df0224f8aaf6d131f54fe4e8c96400eb9df563e2aae2e1a1f9/pywin32-308-cp313-cp313-win_arm64.whl", hash = "sha256:ef313c46d4c18dfb82a2431e3051ac8f112ccee1a34f29c263c583c568db63cd", size = 7974986 },
]

[[package]]
name = "pyyaml"
version = "6.0.2"
source = { registry = "https://pypi.org/simple" }
sdist = { url = "https://files.pythonhosted.org/packages/54/ed/79a089b6be93607fa5cdaedf301d7dfb23af5f25c398d5ead2525b063e17/pyyaml-6.0.2.tar.gz", hash = "sha256:d584d9ec91ad65861cc08d42e834324ef890a082e591037abe114850ff7bbc3e", size = 130631 }
wheels = [
    { url = "https://files.pythonhosted.org/packages/9b/95/a3fac87cb7158e231b5a6012e438c647e1a87f09f8e0d123acec8ab8bf71/PyYAML-6.0.2-cp310-cp310-macosx_10_9_x86_64.whl", hash = "sha256:0a9a2848a5b7feac301353437eb7d5957887edbf81d56e903999a75a3d743086", size = 184199 },
    { url = "https://files.pythonhosted.org/packages/c7/7a/68bd47624dab8fd4afbfd3c48e3b79efe09098ae941de5b58abcbadff5cb/PyYAML-6.0.2-cp310-cp310-macosx_11_0_arm64.whl", hash = "sha256:29717114e51c84ddfba879543fb232a6ed60086602313ca38cce623c1d62cfbf", size = 171758 },
    { url = "https://files.pythonhosted.org/packages/49/ee/14c54df452143b9ee9f0f29074d7ca5516a36edb0b4cc40c3f280131656f/PyYAML-6.0.2-cp310-cp310-manylinux_2_17_aarch64.manylinux2014_aarch64.whl", hash = "sha256:8824b5a04a04a047e72eea5cec3bc266db09e35de6bdfe34c9436ac5ee27d237", size = 718463 },
    { url = "https://files.pythonhosted.org/packages/4d/61/de363a97476e766574650d742205be468921a7b532aa2499fcd886b62530/PyYAML-6.0.2-cp310-cp310-manylinux_2_17_s390x.manylinux2014_s390x.whl", hash = "sha256:7c36280e6fb8385e520936c3cb3b8042851904eba0e58d277dca80a5cfed590b", size = 719280 },
    { url = "https://files.pythonhosted.org/packages/6b/4e/1523cb902fd98355e2e9ea5e5eb237cbc5f3ad5f3075fa65087aa0ecb669/PyYAML-6.0.2-cp310-cp310-manylinux_2_17_x86_64.manylinux2014_x86_64.whl", hash = "sha256:ec031d5d2feb36d1d1a24380e4db6d43695f3748343d99434e6f5f9156aaa2ed", size = 751239 },
    { url = "https://files.pythonhosted.org/packages/b7/33/5504b3a9a4464893c32f118a9cc045190a91637b119a9c881da1cf6b7a72/PyYAML-6.0.2-cp310-cp310-musllinux_1_1_aarch64.whl", hash = "sha256:936d68689298c36b53b29f23c6dbb74de12b4ac12ca6cfe0e047bedceea56180", size = 695802 },
    { url = "https://files.pythonhosted.org/packages/5c/20/8347dcabd41ef3a3cdc4f7b7a2aff3d06598c8779faa189cdbf878b626a4/PyYAML-6.0.2-cp310-cp310-musllinux_1_1_x86_64.whl", hash = "sha256:23502f431948090f597378482b4812b0caae32c22213aecf3b55325e049a6c68", size = 720527 },
    { url = "https://files.pythonhosted.org/packages/be/aa/5afe99233fb360d0ff37377145a949ae258aaab831bde4792b32650a4378/PyYAML-6.0.2-cp310-cp310-win32.whl", hash = "sha256:2e99c6826ffa974fe6e27cdb5ed0021786b03fc98e5ee3c5bfe1fd5015f42b99", size = 144052 },
    { url = "https://files.pythonhosted.org/packages/b5/84/0fa4b06f6d6c958d207620fc60005e241ecedceee58931bb20138e1e5776/PyYAML-6.0.2-cp310-cp310-win_amd64.whl", hash = "sha256:a4d3091415f010369ae4ed1fc6b79def9416358877534caf6a0fdd2146c87a3e", size = 161774 },
    { url = "https://files.pythonhosted.org/packages/f8/aa/7af4e81f7acba21a4c6be026da38fd2b872ca46226673c89a758ebdc4fd2/PyYAML-6.0.2-cp311-cp311-macosx_10_9_x86_64.whl", hash = "sha256:cc1c1159b3d456576af7a3e4d1ba7e6924cb39de8f67111c735f6fc832082774", size = 184612 },
    { url = "https://files.pythonhosted.org/packages/8b/62/b9faa998fd185f65c1371643678e4d58254add437edb764a08c5a98fb986/PyYAML-6.0.2-cp311-cp311-macosx_11_0_arm64.whl", hash = "sha256:1e2120ef853f59c7419231f3bf4e7021f1b936f6ebd222406c3b60212205d2ee", size = 172040 },
    { url = "https://files.pythonhosted.org/packages/ad/0c/c804f5f922a9a6563bab712d8dcc70251e8af811fce4524d57c2c0fd49a4/PyYAML-6.0.2-cp311-cp311-manylinux_2_17_aarch64.manylinux2014_aarch64.whl", hash = "sha256:5d225db5a45f21e78dd9358e58a98702a0302f2659a3c6cd320564b75b86f47c", size = 736829 },
    { url = "https://files.pythonhosted.org/packages/51/16/6af8d6a6b210c8e54f1406a6b9481febf9c64a3109c541567e35a49aa2e7/PyYAML-6.0.2-cp311-cp311-manylinux_2_17_s390x.manylinux2014_s390x.whl", hash = "sha256:5ac9328ec4831237bec75defaf839f7d4564be1e6b25ac710bd1a96321cc8317", size = 764167 },
    { url = "https://files.pythonhosted.org/packages/75/e4/2c27590dfc9992f73aabbeb9241ae20220bd9452df27483b6e56d3975cc5/PyYAML-6.0.2-cp311-cp311-manylinux_2_17_x86_64.manylinux2014_x86_64.whl", hash = "sha256:3ad2a3decf9aaba3d29c8f537ac4b243e36bef957511b4766cb0057d32b0be85", size = 762952 },
    { url = "https://files.pythonhosted.org/packages/9b/97/ecc1abf4a823f5ac61941a9c00fe501b02ac3ab0e373c3857f7d4b83e2b6/PyYAML-6.0.2-cp311-cp311-musllinux_1_1_aarch64.whl", hash = "sha256:ff3824dc5261f50c9b0dfb3be22b4567a6f938ccce4587b38952d85fd9e9afe4", size = 735301 },
    { url = "https://files.pythonhosted.org/packages/45/73/0f49dacd6e82c9430e46f4a027baa4ca205e8b0a9dce1397f44edc23559d/PyYAML-6.0.2-cp311-cp311-musllinux_1_1_x86_64.whl", hash = "sha256:797b4f722ffa07cc8d62053e4cff1486fa6dc094105d13fea7b1de7d8bf71c9e", size = 756638 },
    { url = "https://files.pythonhosted.org/packages/22/5f/956f0f9fc65223a58fbc14459bf34b4cc48dec52e00535c79b8db361aabd/PyYAML-6.0.2-cp311-cp311-win32.whl", hash = "sha256:11d8f3dd2b9c1207dcaf2ee0bbbfd5991f571186ec9cc78427ba5bd32afae4b5", size = 143850 },
    { url = "https://files.pythonhosted.org/packages/ed/23/8da0bbe2ab9dcdd11f4f4557ccaf95c10b9811b13ecced089d43ce59c3c8/PyYAML-6.0.2-cp311-cp311-win_amd64.whl", hash = "sha256:e10ce637b18caea04431ce14fabcf5c64a1c61ec9c56b071a4b7ca131ca52d44", size = 161980 },
    { url = "https://files.pythonhosted.org/packages/86/0c/c581167fc46d6d6d7ddcfb8c843a4de25bdd27e4466938109ca68492292c/PyYAML-6.0.2-cp312-cp312-macosx_10_9_x86_64.whl", hash = "sha256:c70c95198c015b85feafc136515252a261a84561b7b1d51e3384e0655ddf25ab", size = 183873 },
    { url = "https://files.pythonhosted.org/packages/a8/0c/38374f5bb272c051e2a69281d71cba6fdb983413e6758b84482905e29a5d/PyYAML-6.0.2-cp312-cp312-macosx_11_0_arm64.whl", hash = "sha256:ce826d6ef20b1bc864f0a68340c8b3287705cae2f8b4b1d932177dcc76721725", size = 173302 },
    { url = "https://files.pythonhosted.org/packages/c3/93/9916574aa8c00aa06bbac729972eb1071d002b8e158bd0e83a3b9a20a1f7/PyYAML-6.0.2-cp312-cp312-manylinux_2_17_aarch64.manylinux2014_aarch64.whl", hash = "sha256:1f71ea527786de97d1a0cc0eacd1defc0985dcf6b3f17bb77dcfc8c34bec4dc5", size = 739154 },
    { url = "https://files.pythonhosted.org/packages/95/0f/b8938f1cbd09739c6da569d172531567dbcc9789e0029aa070856f123984/PyYAML-6.0.2-cp312-cp312-manylinux_2_17_s390x.manylinux2014_s390x.whl", hash = "sha256:9b22676e8097e9e22e36d6b7bda33190d0d400f345f23d4065d48f4ca7ae0425", size = 766223 },
    { url = "https://files.pythonhosted.org/packages/b9/2b/614b4752f2e127db5cc206abc23a8c19678e92b23c3db30fc86ab731d3bd/PyYAML-6.0.2-cp312-cp312-manylinux_2_17_x86_64.manylinux2014_x86_64.whl", hash = "sha256:80bab7bfc629882493af4aa31a4cfa43a4c57c83813253626916b8c7ada83476", size = 767542 },
    { url = "https://files.pythonhosted.org/packages/d4/00/dd137d5bcc7efea1836d6264f049359861cf548469d18da90cd8216cf05f/PyYAML-6.0.2-cp312-cp312-musllinux_1_1_aarch64.whl", hash = "sha256:0833f8694549e586547b576dcfaba4a6b55b9e96098b36cdc7ebefe667dfed48", size = 731164 },
    { url = "https://files.pythonhosted.org/packages/c9/1f/4f998c900485e5c0ef43838363ba4a9723ac0ad73a9dc42068b12aaba4e4/PyYAML-6.0.2-cp312-cp312-musllinux_1_1_x86_64.whl", hash = "sha256:8b9c7197f7cb2738065c481a0461e50ad02f18c78cd75775628afb4d7137fb3b", size = 756611 },
    { url = "https://files.pythonhosted.org/packages/df/d1/f5a275fdb252768b7a11ec63585bc38d0e87c9e05668a139fea92b80634c/PyYAML-6.0.2-cp312-cp312-win32.whl", hash = "sha256:ef6107725bd54b262d6dedcc2af448a266975032bc85ef0172c5f059da6325b4", size = 140591 },
    { url = "https://files.pythonhosted.org/packages/0c/e8/4f648c598b17c3d06e8753d7d13d57542b30d56e6c2dedf9c331ae56312e/PyYAML-6.0.2-cp312-cp312-win_amd64.whl", hash = "sha256:7e7401d0de89a9a855c839bc697c079a4af81cf878373abd7dc625847d25cbd8", size = 156338 },
    { url = "https://files.pythonhosted.org/packages/ef/e3/3af305b830494fa85d95f6d95ef7fa73f2ee1cc8ef5b495c7c3269fb835f/PyYAML-6.0.2-cp313-cp313-macosx_10_13_x86_64.whl", hash = "sha256:efdca5630322a10774e8e98e1af481aad470dd62c3170801852d752aa7a783ba", size = 181309 },
    { url = "https://files.pythonhosted.org/packages/45/9f/3b1c20a0b7a3200524eb0076cc027a970d320bd3a6592873c85c92a08731/PyYAML-6.0.2-cp313-cp313-macosx_11_0_arm64.whl", hash = "sha256:50187695423ffe49e2deacb8cd10510bc361faac997de9efef88badc3bb9e2d1", size = 171679 },
    { url = "https://files.pythonhosted.org/packages/7c/9a/337322f27005c33bcb656c655fa78325b730324c78620e8328ae28b64d0c/PyYAML-6.0.2-cp313-cp313-manylinux_2_17_aarch64.manylinux2014_aarch64.whl", hash = "sha256:0ffe8360bab4910ef1b9e87fb812d8bc0a308b0d0eef8c8f44e0254ab3b07133", size = 733428 },
    { url = "https://files.pythonhosted.org/packages/a3/69/864fbe19e6c18ea3cc196cbe5d392175b4cf3d5d0ac1403ec3f2d237ebb5/PyYAML-6.0.2-cp313-cp313-manylinux_2_17_s390x.manylinux2014_s390x.whl", hash = "sha256:17e311b6c678207928d649faa7cb0d7b4c26a0ba73d41e99c4fff6b6c3276484", size = 763361 },
    { url = "https://files.pythonhosted.org/packages/04/24/b7721e4845c2f162d26f50521b825fb061bc0a5afcf9a386840f23ea19fa/PyYAML-6.0.2-cp313-cp313-manylinux_2_17_x86_64.manylinux2014_x86_64.whl", hash = "sha256:70b189594dbe54f75ab3a1acec5f1e3faa7e8cf2f1e08d9b561cb41b845f69d5", size = 759523 },
    { url = "https://files.pythonhosted.org/packages/2b/b2/e3234f59ba06559c6ff63c4e10baea10e5e7df868092bf9ab40e5b9c56b6/PyYAML-6.0.2-cp313-cp313-musllinux_1_1_aarch64.whl", hash = "sha256:41e4e3953a79407c794916fa277a82531dd93aad34e29c2a514c2c0c5fe971cc", size = 726660 },
    { url = "https://files.pythonhosted.org/packages/fe/0f/25911a9f080464c59fab9027482f822b86bf0608957a5fcc6eaac85aa515/PyYAML-6.0.2-cp313-cp313-musllinux_1_1_x86_64.whl", hash = "sha256:68ccc6023a3400877818152ad9a1033e3db8625d899c72eacb5a668902e4d652", size = 751597 },
    { url = "https://files.pythonhosted.org/packages/14/0d/e2c3b43bbce3cf6bd97c840b46088a3031085179e596d4929729d8d68270/PyYAML-6.0.2-cp313-cp313-win32.whl", hash = "sha256:bc2fa7c6b47d6bc618dd7fb02ef6fdedb1090ec036abab80d4681424b84c1183", size = 140527 },
    { url = "https://files.pythonhosted.org/packages/fa/de/02b54f42487e3d3c6efb3f89428677074ca7bf43aae402517bc7cca949f3/PyYAML-6.0.2-cp313-cp313-win_amd64.whl", hash = "sha256:8388ee1976c416731879ac16da0aff3f63b286ffdd57cdeb95f3f2e085687563", size = 156446 },
]

[[package]]
name = "pyzmq"
version = "26.2.1"
source = { registry = "https://pypi.org/simple" }
dependencies = [
    { name = "cffi", marker = "implementation_name == 'pypy'" },
]
sdist = { url = "https://files.pythonhosted.org/packages/5a/e3/8d0382cb59feb111c252b54e8728257416a38ffcb2243c4e4775a3c990fe/pyzmq-26.2.1.tar.gz", hash = "sha256:17d72a74e5e9ff3829deb72897a175333d3ef5b5413948cae3cf7ebf0b02ecca", size = 278433 }
wheels = [
    { url = "https://files.pythonhosted.org/packages/70/3d/c2d9d46c033d1b51692ea49a22439f7f66d91d5c938e8b5c56ed7a2151c2/pyzmq-26.2.1-cp310-cp310-macosx_10_15_universal2.whl", hash = "sha256:f39d1227e8256d19899d953e6e19ed2ccb689102e6d85e024da5acf410f301eb", size = 1345451 },
    { url = "https://files.pythonhosted.org/packages/0e/df/4754a8abcdeef280651f9bb51446c47659910940b392a66acff7c37f5cef/pyzmq-26.2.1-cp310-cp310-macosx_10_9_x86_64.whl", hash = "sha256:a23948554c692df95daed595fdd3b76b420a4939d7a8a28d6d7dea9711878641", size = 942766 },
    { url = "https://files.pythonhosted.org/packages/74/da/e6053a3b13c912eded6c2cdeee22ff3a4c33820d17f9eb24c7b6e957ffe7/pyzmq-26.2.1-cp310-cp310-manylinux_2_17_aarch64.manylinux2014_aarch64.whl", hash = "sha256:95f5728b367a042df146cec4340d75359ec6237beebf4a8f5cf74657c65b9257", size = 678488 },
    { url = "https://files.pythonhosted.org/packages/9e/50/614934145244142401ca174ca81071777ab93aa88173973ba0154f491e09/pyzmq-26.2.1-cp310-cp310-manylinux_2_17_i686.manylinux2014_i686.whl", hash = "sha256:95f7b01b3f275504011cf4cf21c6b885c8d627ce0867a7e83af1382ebab7b3ff", size = 917115 },
    { url = "https://files.pythonhosted.org/packages/80/2b/ebeb7bc4fc8e9e61650b2e09581597355a4341d413fa9b2947d7a6558119/pyzmq-26.2.1-cp310-cp310-manylinux_2_17_x86_64.manylinux2014_x86_64.whl", hash = "sha256:80a00370a2ef2159c310e662c7c0f2d030f437f35f478bb8b2f70abd07e26b24", size = 874162 },
    { url = "https://files.pythonhosted.org/packages/79/48/93210621c331ad16313dc2849801411fbae10d91d878853933f2a85df8e7/pyzmq-26.2.1-cp310-cp310-manylinux_2_28_x86_64.whl", hash = "sha256:8531ed35dfd1dd2af95f5d02afd6545e8650eedbf8c3d244a554cf47d8924459", size = 874180 },
    { url = "https://files.pythonhosted.org/packages/f0/8b/40924b4d8e33bfdd54c1970fb50f327e39b90b902f897cf09b30b2e9ac48/pyzmq-26.2.1-cp310-cp310-musllinux_1_1_aarch64.whl", hash = "sha256:cdb69710e462a38e6039cf17259d328f86383a06c20482cc154327968712273c", size = 1208139 },
    { url = "https://files.pythonhosted.org/packages/c8/b2/82d6675fc89bd965eae13c45002c792d33f06824589844b03f8ea8fc6d86/pyzmq-26.2.1-cp310-cp310-musllinux_1_1_i686.whl", hash = "sha256:e7eeaef81530d0b74ad0d29eec9997f1c9230c2f27242b8d17e0ee67662c8f6e", size = 1520666 },
    { url = "https://files.pythonhosted.org/packages/9d/e2/5ff15f2d3f920dcc559d477bd9bb3faacd6d79fcf7c5448e585c78f84849/pyzmq-26.2.1-cp310-cp310-musllinux_1_1_x86_64.whl", hash = "sha256:361edfa350e3be1f987e592e834594422338d7174364763b7d3de5b0995b16f3", size = 1420056 },
    { url = "https://files.pythonhosted.org/packages/40/a2/f9bbeccf7f75aa0d8963e224e5730abcefbf742e1f2ae9ea60fd9d6ff72b/pyzmq-26.2.1-cp310-cp310-win32.whl", hash = "sha256:637536c07d2fb6a354988b2dd1d00d02eb5dd443f4bbee021ba30881af1c28aa", size = 583874 },
    { url = "https://files.pythonhosted.org/packages/56/b1/44f513135843272f0e12f5aebf4af35839e2a88eb45411f2c8c010d8c856/pyzmq-26.2.1-cp310-cp310-win_amd64.whl", hash = "sha256:45fad32448fd214fbe60030aa92f97e64a7140b624290834cc9b27b3a11f9473", size = 647367 },
    { url = "https://files.pythonhosted.org/packages/27/9c/1bef14a37b02d651a462811bbdb1390b61cd4a5b5e95cbd7cc2d60ef848c/pyzmq-26.2.1-cp310-cp310-win_arm64.whl", hash = "sha256:d9da0289d8201c8a29fd158aaa0dfe2f2e14a181fd45e2dc1fbf969a62c1d594", size = 561784 },
    { url = "https://files.pythonhosted.org/packages/b9/03/5ecc46a6ed5971299f5c03e016ca637802d8660e44392bea774fb7797405/pyzmq-26.2.1-cp311-cp311-macosx_10_15_universal2.whl", hash = "sha256:c059883840e634a21c5b31d9b9a0e2b48f991b94d60a811092bc37992715146a", size = 1346032 },
    { url = "https://files.pythonhosted.org/packages/40/51/48fec8f990ee644f461ff14c8fe5caa341b0b9b3a0ad7544f8ef17d6f528/pyzmq-26.2.1-cp311-cp311-macosx_10_9_x86_64.whl", hash = "sha256:ed038a921df836d2f538e509a59cb638df3e70ca0fcd70d0bf389dfcdf784d2a", size = 943324 },
    { url = "https://files.pythonhosted.org/packages/c1/f4/f322b389727c687845e38470b48d7a43c18a83f26d4d5084603c6c3f79ca/pyzmq-26.2.1-cp311-cp311-manylinux_2_17_aarch64.manylinux2014_aarch64.whl", hash = "sha256:9027a7fcf690f1a3635dc9e55e38a0d6602dbbc0548935d08d46d2e7ec91f454", size = 678418 },
    { url = "https://files.pythonhosted.org/packages/a8/df/2834e3202533bd05032d83e02db7ac09fa1be853bbef59974f2b2e3a8557/pyzmq-26.2.1-cp311-cp311-manylinux_2_17_i686.manylinux2014_i686.whl", hash = "sha256:6d75fcb00a1537f8b0c0bb05322bc7e35966148ffc3e0362f0369e44a4a1de99", size = 915466 },
    { url = "https://files.pythonhosted.org/packages/b5/e2/45c0f6e122b562cb8c6c45c0dcac1160a4e2207385ef9b13463e74f93031/pyzmq-26.2.1-cp311-cp311-manylinux_2_17_x86_64.manylinux2014_x86_64.whl", hash = "sha256:f0019cc804ac667fb8c8eaecdb66e6d4a68acf2e155d5c7d6381a5645bd93ae4", size = 873347 },
    { url = "https://files.pythonhosted.org/packages/de/b9/3e0fbddf8b87454e914501d368171466a12550c70355b3844115947d68ea/pyzmq-26.2.1-cp311-cp311-manylinux_2_28_x86_64.whl", hash = "sha256:f19dae58b616ac56b96f2e2290f2d18730a898a171f447f491cc059b073ca1fa", size = 874545 },
    { url = "https://files.pythonhosted.org/packages/1f/1c/1ee41d6e10b2127263b1994bc53b9e74ece015b0d2c0a30e0afaf69b78b2/pyzmq-26.2.1-cp311-cp311-musllinux_1_1_aarch64.whl", hash = "sha256:f5eeeb82feec1fc5cbafa5ee9022e87ffdb3a8c48afa035b356fcd20fc7f533f", size = 1208630 },
    { url = "https://files.pythonhosted.org/packages/3d/a9/50228465c625851a06aeee97c74f253631f509213f979166e83796299c60/pyzmq-26.2.1-cp311-cp311-musllinux_1_1_i686.whl", hash = "sha256:000760e374d6f9d1a3478a42ed0c98604de68c9e94507e5452951e598ebecfba", size = 1519568 },
    { url = "https://files.pythonhosted.org/packages/c6/f2/6360b619e69da78863c2108beb5196ae8b955fe1e161c0b886b95dc6b1ac/pyzmq-26.2.1-cp311-cp311-musllinux_1_1_x86_64.whl", hash = "sha256:817fcd3344d2a0b28622722b98500ae9c8bfee0f825b8450932ff19c0b15bebd", size = 1419677 },
    { url = "https://files.pythonhosted.org/packages/da/d5/f179da989168f5dfd1be8103ef508ade1d38a8078dda4f10ebae3131a490/pyzmq-26.2.1-cp311-cp311-win32.whl", hash = "sha256:88812b3b257f80444a986b3596e5ea5c4d4ed4276d2b85c153a6fbc5ca457ae7", size = 582682 },
    { url = "https://files.pythonhosted.org/packages/60/50/e5b2e9de3ffab73ff92bee736216cf209381081fa6ab6ba96427777d98b1/pyzmq-26.2.1-cp311-cp311-win_amd64.whl", hash = "sha256:ef29630fde6022471d287c15c0a2484aba188adbfb978702624ba7a54ddfa6c1", size = 648128 },
    { url = "https://files.pythonhosted.org/packages/d9/fe/7bb93476dd8405b0fc9cab1fd921a08bd22d5e3016aa6daea1a78d54129b/pyzmq-26.2.1-cp311-cp311-win_arm64.whl", hash = "sha256:f32718ee37c07932cc336096dc7403525301fd626349b6eff8470fe0f996d8d7", size = 562465 },
    { url = "https://files.pythonhosted.org/packages/9c/b9/260a74786f162c7f521f5f891584a51d5a42fd15f5dcaa5c9226b2865fcc/pyzmq-26.2.1-cp312-cp312-macosx_10_15_universal2.whl", hash = "sha256:a6549ecb0041dafa55b5932dcbb6c68293e0bd5980b5b99f5ebb05f9a3b8a8f3", size = 1348495 },
    { url = "https://files.pythonhosted.org/packages/bf/73/8a0757e4b68f5a8ccb90ddadbb76c6a5f880266cdb18be38c99bcdc17aaa/pyzmq-26.2.1-cp312-cp312-macosx_10_9_x86_64.whl", hash = "sha256:0250c94561f388db51fd0213cdccbd0b9ef50fd3c57ce1ac937bf3034d92d72e", size = 945035 },
    { url = "https://files.pythonhosted.org/packages/cf/de/f02ec973cd33155bb772bae33ace774acc7cc71b87b25c4829068bec35de/pyzmq-26.2.1-cp312-cp312-manylinux_2_17_aarch64.manylinux2014_aarch64.whl", hash = "sha256:36ee4297d9e4b34b5dc1dd7ab5d5ea2cbba8511517ef44104d2915a917a56dc8", size = 671213 },
    { url = "https://files.pythonhosted.org/packages/d1/80/8fc583085f85ac91682744efc916888dd9f11f9f75a31aef1b78a5486c6c/pyzmq-26.2.1-cp312-cp312-manylinux_2_17_i686.manylinux2014_i686.whl", hash = "sha256:c2a9cb17fd83b7a3a3009901aca828feaf20aa2451a8a487b035455a86549c09", size = 908750 },
    { url = "https://files.pythonhosted.org/packages/c3/25/0b4824596f261a3cc512ab152448b383047ff5f143a6906a36876415981c/pyzmq-26.2.1-cp312-cp312-manylinux_2_17_x86_64.manylinux2014_x86_64.whl", hash = "sha256:786dd8a81b969c2081b31b17b326d3a499ddd1856e06d6d79ad41011a25148da", size = 865416 },
    { url = "https://files.pythonhosted.org/packages/a1/d1/6fda77a034d02034367b040973fd3861d945a5347e607bd2e98c99f20599/pyzmq-26.2.1-cp312-cp312-manylinux_2_28_x86_64.whl", hash = "sha256:2d88ba221a07fc2c5581565f1d0fe8038c15711ae79b80d9462e080a1ac30435", size = 865922 },
    { url = "https://files.pythonhosted.org/packages/ad/81/48f7fd8a71c427412e739ce576fc1ee14f3dc34527ca9b0076e471676183/pyzmq-26.2.1-cp312-cp312-musllinux_1_1_aarch64.whl", hash = "sha256:1c84c1297ff9f1cd2440da4d57237cb74be21fdfe7d01a10810acba04e79371a", size = 1201526 },
    { url = "https://files.pythonhosted.org/packages/c7/d8/818f15c6ef36b5450e435cbb0d3a51599fc884a5d2b27b46b9c00af68ef1/pyzmq-26.2.1-cp312-cp312-musllinux_1_1_i686.whl", hash = "sha256:46d4ebafc27081a7f73a0f151d0c38d4291656aa134344ec1f3d0199ebfbb6d4", size = 1512808 },
    { url = "https://files.pythonhosted.org/packages/d9/c4/b3edb7d0ae82ad6fb1a8cdb191a4113c427a01e85139906f3b655b07f4f8/pyzmq-26.2.1-cp312-cp312-musllinux_1_1_x86_64.whl", hash = "sha256:91e2bfb8e9a29f709d51b208dd5f441dc98eb412c8fe75c24ea464734ccdb48e", size = 1411836 },
    { url = "https://files.pythonhosted.org/packages/69/1c/151e3d42048f02cc5cd6dfc241d9d36b38375b4dee2e728acb5c353a6d52/pyzmq-26.2.1-cp312-cp312-win32.whl", hash = "sha256:4a98898fdce380c51cc3e38ebc9aa33ae1e078193f4dc641c047f88b8c690c9a", size = 581378 },
    { url = "https://files.pythonhosted.org/packages/b6/b9/d59a7462848aaab7277fddb253ae134a570520115d80afa85e952287e6bc/pyzmq-26.2.1-cp312-cp312-win_amd64.whl", hash = "sha256:a0741edbd0adfe5f30bba6c5223b78c131b5aa4a00a223d631e5ef36e26e6d13", size = 643737 },
    { url = "https://files.pythonhosted.org/packages/55/09/f37e707937cce328944c1d57e5e50ab905011d35252a0745c4f7e5822a76/pyzmq-26.2.1-cp312-cp312-win_arm64.whl", hash = "sha256:e5e33b1491555843ba98d5209439500556ef55b6ab635f3a01148545498355e5", size = 558303 },
    { url = "https://files.pythonhosted.org/packages/4f/2e/fa7a91ce349975971d6aa925b4c7e1a05abaae99b97ade5ace758160c43d/pyzmq-26.2.1-cp313-cp313-macosx_10_13_x86_64.whl", hash = "sha256:099b56ef464bc355b14381f13355542e452619abb4c1e57a534b15a106bf8e23", size = 942331 },
    { url = "https://files.pythonhosted.org/packages/64/2b/1f10b34b6dc7ff4b40f668ea25ba9b8093ce61d874c784b90229b367707b/pyzmq-26.2.1-cp313-cp313-macosx_10_15_universal2.whl", hash = "sha256:651726f37fcbce9f8dd2a6dab0f024807929780621890a4dc0c75432636871be", size = 1345831 },
    { url = "https://files.pythonhosted.org/packages/4c/8d/34884cbd4a8ec050841b5fb58d37af136766a9f95b0b2634c2971deb09da/pyzmq-26.2.1-cp313-cp313-manylinux_2_17_aarch64.manylinux2014_aarch64.whl", hash = "sha256:57dd4d91b38fa4348e237a9388b4423b24ce9c1695bbd4ba5a3eada491e09399", size = 670773 },
    { url = "https://files.pythonhosted.org/packages/0f/f4/d4becfcf9e416ad2564f18a6653f7c6aa917da08df5c3760edb0baa1c863/pyzmq-26.2.1-cp313-cp313-manylinux_2_17_i686.manylinux2014_i686.whl", hash = "sha256:d51a7bfe01a48e1064131f3416a5439872c533d756396be2b39e3977b41430f9", size = 908836 },
    { url = "https://files.pythonhosted.org/packages/07/fa/ab105f1b86b85cb2e821239f1d0900fccd66192a91d97ee04661b5436b4d/pyzmq-26.2.1-cp313-cp313-manylinux_2_17_x86_64.manylinux2014_x86_64.whl", hash = "sha256:c7154d228502e18f30f150b7ce94f0789d6b689f75261b623f0fdc1eec642aab", size = 865369 },
    { url = "https://files.pythonhosted.org/packages/c9/48/15d5f415504572dd4b92b52db5de7a5befc76bb75340ba9f36f71306a66d/pyzmq-26.2.1-cp313-cp313-manylinux_2_28_x86_64.whl", hash = "sha256:f1f31661a80cc46aba381bed475a9135b213ba23ca7ff6797251af31510920ce", size = 865676 },
    { url = "https://files.pythonhosted.org/packages/7e/35/2d91bcc7ccbb56043dd4d2c1763f24a8de5f05e06a134f767a7fb38e149c/pyzmq-26.2.1-cp313-cp313-musllinux_1_1_aarch64.whl", hash = "sha256:290c96f479504439b6129a94cefd67a174b68ace8a8e3f551b2239a64cfa131a", size = 1201457 },
    { url = "https://files.pythonhosted.org/packages/6d/bb/aa7c5119307a5762b8dca6c9db73e3ab4bccf32b15d7c4f376271ff72b2b/pyzmq-26.2.1-cp313-cp313-musllinux_1_1_i686.whl", hash = "sha256:f2c307fbe86e18ab3c885b7e01de942145f539165c3360e2af0f094dd440acd9", size = 1513035 },
    { url = "https://files.pythonhosted.org/packages/4f/4c/527e6650c2fccec7750b783301329c8a8716d59423818afb67282304ce5a/pyzmq-26.2.1-cp313-cp313-musllinux_1_1_x86_64.whl", hash = "sha256:b314268e716487bfb86fcd6f84ebbe3e5bec5fac75fdf42bc7d90fdb33f618ad", size = 1411881 },
    { url = "https://files.pythonhosted.org/packages/89/9f/e4412ea1b3e220acc21777a5edba8885856403d29c6999aaf00a9459eb03/pyzmq-26.2.1-cp313-cp313-win32.whl", hash = "sha256:edb550616f567cd5603b53bb52a5f842c0171b78852e6fc7e392b02c2a1504bb", size = 581354 },
    { url = "https://files.pythonhosted.org/packages/55/cd/f89dd3e9fc2da0d1619a82c4afb600c86b52bc72d7584953d460bc8d5027/pyzmq-26.2.1-cp313-cp313-win_amd64.whl", hash = "sha256:100a826a029c8ef3d77a1d4c97cbd6e867057b5806a7276f2bac1179f893d3bf", size = 643560 },
    { url = "https://files.pythonhosted.org/packages/a7/99/5de4f8912860013f1116f818a0047659bc20d71d1bc1d48f874bdc2d7b9c/pyzmq-26.2.1-cp313-cp313-win_arm64.whl", hash = "sha256:6991ee6c43e0480deb1b45d0c7c2bac124a6540cba7db4c36345e8e092da47ce", size = 558037 },
    { url = "https://files.pythonhosted.org/packages/06/0b/63b6d7a2f07a77dbc9768c6302ae2d7518bed0c6cee515669ca0d8ec743e/pyzmq-26.2.1-cp313-cp313t-macosx_10_13_x86_64.whl", hash = "sha256:25e720dba5b3a3bb2ad0ad5d33440babd1b03438a7a5220511d0c8fa677e102e", size = 938580 },
    { url = "https://files.pythonhosted.org/packages/85/38/e5e2c3ffa23ea5f95f1c904014385a55902a11a67cd43c10edf61a653467/pyzmq-26.2.1-cp313-cp313t-macosx_10_15_universal2.whl", hash = "sha256:9ec6abfb701437142ce9544bd6a236addaf803a32628d2260eb3dbd9a60e2891", size = 1339670 },
    { url = "https://files.pythonhosted.org/packages/d2/87/da5519ed7f8b31e4beee8f57311ec02926822fe23a95120877354cd80144/pyzmq-26.2.1-cp313-cp313t-manylinux_2_17_aarch64.manylinux2014_aarch64.whl", hash = "sha256:2e1eb9d2bfdf5b4e21165b553a81b2c3bd5be06eeddcc4e08e9692156d21f1f6", size = 660983 },
    { url = "https://files.pythonhosted.org/packages/f6/e8/1ca6a2d59562e04d326a026c9e3f791a6f1a276ebde29da478843a566fdb/pyzmq-26.2.1-cp313-cp313t-manylinux_2_17_i686.manylinux2014_i686.whl", hash = "sha256:90dc731d8e3e91bcd456aa7407d2eba7ac6f7860e89f3766baabb521f2c1de4a", size = 896509 },
    { url = "https://files.pythonhosted.org/packages/5c/e5/0b4688f7c74bea7e4f1e920da973fcd7d20175f4f1181cb9b692429c6bb9/pyzmq-26.2.1-cp313-cp313t-manylinux_2_17_x86_64.manylinux2014_x86_64.whl", hash = "sha256:0b6a93d684278ad865fc0b9e89fe33f6ea72d36da0e842143891278ff7fd89c3", size = 853196 },
    { url = "https://files.pythonhosted.org/packages/8f/35/c17241da01195001828319e98517683dad0ac4df6fcba68763d61b630390/pyzmq-26.2.1-cp313-cp313t-manylinux_2_28_x86_64.whl", hash = "sha256:c1bb37849e2294d519117dd99b613c5177934e5c04a5bb05dd573fa42026567e", size = 855133 },
    { url = "https://files.pythonhosted.org/packages/d2/14/268ee49bbecc3f72e225addeac7f0e2bd5808747b78c7bf7f87ed9f9d5a8/pyzmq-26.2.1-cp313-cp313t-musllinux_1_1_aarch64.whl", hash = "sha256:632a09c6d8af17b678d84df442e9c3ad8e4949c109e48a72f805b22506c4afa7", size = 1191612 },
    { url = "https://files.pythonhosted.org/packages/5e/02/6394498620b1b4349b95c534f3ebc3aef95f39afbdced5ed7ee315c49c14/pyzmq-26.2.1-cp313-cp313t-musllinux_1_1_i686.whl", hash = "sha256:fc409c18884eaf9ddde516d53af4f2db64a8bc7d81b1a0c274b8aa4e929958e8", size = 1500824 },
    { url = "https://files.pythonhosted.org/packages/17/fc/b79f0b72891cbb9917698add0fede71dfb64e83fa3481a02ed0e78c34be7/pyzmq-26.2.1-cp313-cp313t-musllinux_1_1_x86_64.whl", hash = "sha256:17f88622b848805d3f6427ce1ad5a2aa3cf61f12a97e684dab2979802024d460", size = 1399943 },
    { url = "https://files.pythonhosted.org/packages/65/d1/e630a75cfb2534574a1258fda54d02f13cf80b576d4ce6d2aa478dc67829/pyzmq-26.2.1-pp310-pypy310_pp73-macosx_10_15_x86_64.whl", hash = "sha256:380816d298aed32b1a97b4973a4865ef3be402a2e760204509b52b6de79d755d", size = 847743 },
    { url = "https://files.pythonhosted.org/packages/27/df/f94a711b4f6c4b41e227f9a938103f52acf4c2e949d91cbc682495a48155/pyzmq-26.2.1-pp310-pypy310_pp73-manylinux_2_17_aarch64.manylinux2014_aarch64.whl", hash = "sha256:97cbb368fd0debdbeb6ba5966aa28e9a1ae3396c7386d15569a6ca4be4572b99", size = 570991 },
    { url = "https://files.pythonhosted.org/packages/bf/08/0c6f97fb3c9dbfa23382f0efaf8f9aa1396a08a3358974eaae3ee659ed5c/pyzmq-26.2.1-pp310-pypy310_pp73-manylinux_2_17_i686.manylinux2014_i686.whl", hash = "sha256:abf7b5942c6b0dafcc2823ddd9154f419147e24f8df5b41ca8ea40a6db90615c", size = 799664 },
    { url = "https://files.pythonhosted.org/packages/05/14/f4d4fd8bb8988c667845734dd756e9ee65b9a17a010d5f288dfca14a572d/pyzmq-26.2.1-pp310-pypy310_pp73-manylinux_2_17_x86_64.manylinux2014_x86_64.whl", hash = "sha256:3fe6e28a8856aea808715f7a4fc11f682b9d29cac5d6262dd8fe4f98edc12d53", size = 758156 },
    { url = "https://files.pythonhosted.org/packages/e3/fe/72e7e166bda3885810bee7b23049133e142f7c80c295bae02c562caeea16/pyzmq-26.2.1-pp310-pypy310_pp73-win_amd64.whl", hash = "sha256:bd8fdee945b877aa3bffc6a5a8816deb048dab0544f9df3731ecd0e54d8c84c9", size = 556563 },
]

[[package]]
name = "qilisdk"
version = "0.1.0"
source = { editable = "." }
dependencies = [
    { name = "numpy" },
    { name = "scipy" },
]

[package.optional-dependencies]
<<<<<<< HEAD
cudaq-backend = [
    { name = "cudaq" },
]
qibo-backend = [
    { name = "qibo" },
=======
cuda-backend = [
    { name = "cudaq" },
>>>>>>> 858dab5e
]

[package.dev-dependencies]
dev = [
    { name = "hypothesis" },
    { name = "ipykernel" },
    { name = "mypy" },
    { name = "pre-commit" },
    { name = "pytest" },
    { name = "pytest-sugar" },
    { name = "ruff" },
    { name = "towncrier" },
]

[package.metadata]
requires-dist = [
<<<<<<< HEAD
    { name = "cudaq", marker = "extra == 'cudaq-backend'", specifier = ">=0.9.1" },
    { name = "numpy" },
    { name = "qibo", marker = "extra == 'qibo-backend'", specifier = ">=0.2.16" },
]
=======
    { name = "cudaq", marker = "extra == 'cuda-backend'", specifier = ">=0.9.1" },
    { name = "numpy", specifier = ">=2.2.4" },
    { name = "scipy", specifier = ">=1.15.1" },
]
provides-extras = ["cuda-backend"]
>>>>>>> 858dab5e

[package.metadata.requires-dev]
dev = [
    { name = "hypothesis", specifier = ">=6.125.3" },
    { name = "ipykernel", specifier = ">=6.29.5" },
    { name = "mypy", specifier = ">=1.15.0" },
    { name = "pre-commit", specifier = ">=4.1.0" },
    { name = "pytest", specifier = ">=8.3.4" },
    { name = "pytest-sugar", specifier = ">=1.0.0" },
    { name = "ruff", specifier = ">=0.9.5" },
    { name = "towncrier", specifier = ">=24.8.0" },
]

[[package]]
name = "requests"
version = "2.32.3"
source = { registry = "https://pypi.org/simple" }
dependencies = [
    { name = "certifi" },
    { name = "charset-normalizer" },
    { name = "idna" },
    { name = "urllib3" },
]
sdist = { url = "https://files.pythonhosted.org/packages/63/70/2bf7780ad2d390a8d301ad0b550f1581eadbd9a20f896afe06353c2a2913/requests-2.32.3.tar.gz", hash = "sha256:55365417734eb18255590a9ff9eb97e9e1da868d4ccd6402399eaf68af20a760", size = 131218 }
wheels = [
    { url = "https://files.pythonhosted.org/packages/f9/9b/335f9764261e915ed497fcdeb11df5dfd6f7bf257d4a6a2a686d80da4d54/requests-2.32.3-py3-none-any.whl", hash = "sha256:70761cfe03c773ceb22aa2f671b4757976145175cdfca038c02654d061d6dcc6", size = 64928 },
]

[[package]]
name = "ruff"
version = "0.9.5"
source = { registry = "https://pypi.org/simple" }
sdist = { url = "https://files.pythonhosted.org/packages/02/74/6c359f6b9ed85b88df6ef31febce18faeb852f6c9855651dfb1184a46845/ruff-0.9.5.tar.gz", hash = "sha256:11aecd7a633932875ab3cb05a484c99970b9d52606ce9ea912b690b02653d56c", size = 3634177 }
wheels = [
    { url = "https://files.pythonhosted.org/packages/17/4b/82b7c9ac874e72b82b19fd7eab57d122e2df44d2478d90825854f9232d02/ruff-0.9.5-py3-none-linux_armv6l.whl", hash = "sha256:d466d2abc05f39018d53f681fa1c0ffe9570e6d73cde1b65d23bb557c846f442", size = 11681264 },
    { url = "https://files.pythonhosted.org/packages/27/5c/f5ae0a9564e04108c132e1139d60491c0abc621397fe79a50b3dc0bd704b/ruff-0.9.5-py3-none-macosx_10_12_x86_64.whl", hash = "sha256:38840dbcef63948657fa7605ca363194d2fe8c26ce8f9ae12eee7f098c85ac8a", size = 11657554 },
    { url = "https://files.pythonhosted.org/packages/2a/83/c6926fa3ccb97cdb3c438bb56a490b395770c750bf59f9bc1fe57ae88264/ruff-0.9.5-py3-none-macosx_11_0_arm64.whl", hash = "sha256:d56ba06da53536b575fbd2b56517f6f95774ff7be0f62c80b9e67430391eeb36", size = 11088959 },
    { url = "https://files.pythonhosted.org/packages/af/a7/42d1832b752fe969ffdbfcb1b4cb477cb271bed5835110fb0a16ef31ab81/ruff-0.9.5-py3-none-manylinux_2_17_aarch64.manylinux2014_aarch64.whl", hash = "sha256:4f7cb2a01da08244c50b20ccfaeb5972e4228c3c3a1989d3ece2bc4b1f996001", size = 11902041 },
    { url = "https://files.pythonhosted.org/packages/53/cf/1fffa09fb518d646f560ccfba59f91b23c731e461d6a4dedd21a393a1ff1/ruff-0.9.5-py3-none-manylinux_2_17_armv7l.manylinux2014_armv7l.whl", hash = "sha256:96d5c76358419bc63a671caac70c18732d4fd0341646ecd01641ddda5c39ca0b", size = 11421069 },
    { url = "https://files.pythonhosted.org/packages/09/27/bb8f1b7304e2a9431f631ae7eadc35550fe0cf620a2a6a0fc4aa3d736f94/ruff-0.9.5-py3-none-manylinux_2_17_i686.manylinux2014_i686.whl", hash = "sha256:deb8304636ed394211f3a6d46c0e7d9535b016f53adaa8340139859b2359a070", size = 12625095 },
    { url = "https://files.pythonhosted.org/packages/d7/ce/ab00bc9d3df35a5f1b64f5117458160a009f93ae5caf65894ebb63a1842d/ruff-0.9.5-py3-none-manylinux_2_17_ppc64.manylinux2014_ppc64.whl", hash = "sha256:df455000bf59e62b3e8c7ba5ed88a4a2bc64896f900f311dc23ff2dc38156440", size = 13257797 },
    { url = "https://files.pythonhosted.org/packages/88/81/c639a082ae6d8392bc52256058ec60f493c6a4d06d5505bccface3767e61/ruff-0.9.5-py3-none-manylinux_2_17_ppc64le.manylinux2014_ppc64le.whl", hash = "sha256:de92170dfa50c32a2b8206a647949590e752aca8100a0f6b8cefa02ae29dce80", size = 12763793 },
    { url = "https://files.pythonhosted.org/packages/b3/d0/0a3d8f56d1e49af466dc770eeec5c125977ba9479af92e484b5b0251ce9c/ruff-0.9.5-py3-none-manylinux_2_17_s390x.manylinux2014_s390x.whl", hash = "sha256:3d28532d73b1f3f627ba88e1456f50748b37f3a345d2be76e4c653bec6c3e393", size = 14386234 },
    { url = "https://files.pythonhosted.org/packages/04/70/e59c192a3ad476355e7f45fb3a87326f5219cc7c472e6b040c6c6595c8f0/ruff-0.9.5-py3-none-manylinux_2_17_x86_64.manylinux2014_x86_64.whl", hash = "sha256:2c746d7d1df64f31d90503ece5cc34d7007c06751a7a3bbeee10e5f2463d52d2", size = 12437505 },
    { url = "https://files.pythonhosted.org/packages/55/4e/3abba60a259d79c391713e7a6ccabf7e2c96e5e0a19100bc4204f1a43a51/ruff-0.9.5-py3-none-musllinux_1_2_aarch64.whl", hash = "sha256:11417521d6f2d121fda376f0d2169fb529976c544d653d1d6044f4c5562516ee", size = 11884799 },
    { url = "https://files.pythonhosted.org/packages/a3/db/b0183a01a9f25b4efcae919c18fb41d32f985676c917008620ad692b9d5f/ruff-0.9.5-py3-none-musllinux_1_2_armv7l.whl", hash = "sha256:5b9d71c3879eb32de700f2f6fac3d46566f644a91d3130119a6378f9312a38e1", size = 11527411 },
    { url = "https://files.pythonhosted.org/packages/0a/e4/3ebfcebca3dff1559a74c6becff76e0b64689cea02b7aab15b8b32ea245d/ruff-0.9.5-py3-none-musllinux_1_2_i686.whl", hash = "sha256:2e36c61145e70febcb78483903c43444c6b9d40f6d2f800b5552fec6e4a7bb9a", size = 12078868 },
    { url = "https://files.pythonhosted.org/packages/ec/b2/5ab808833e06c0a1b0d046a51c06ec5687b73c78b116e8d77687dc0cd515/ruff-0.9.5-py3-none-musllinux_1_2_x86_64.whl", hash = "sha256:2f71d09aeba026c922aa7aa19a08d7bd27c867aedb2f74285a2639644c1c12f5", size = 12524374 },
    { url = "https://files.pythonhosted.org/packages/e0/51/1432afcc3b7aa6586c480142caae5323d59750925c3559688f2a9867343f/ruff-0.9.5-py3-none-win32.whl", hash = "sha256:134f958d52aa6fdec3b294b8ebe2320a950d10c041473c4316d2e7d7c2544723", size = 9853682 },
    { url = "https://files.pythonhosted.org/packages/b7/ad/c7a900591bd152bb47fc4882a27654ea55c7973e6d5d6396298ad3fd6638/ruff-0.9.5-py3-none-win_amd64.whl", hash = "sha256:78cc6067f6d80b6745b67498fb84e87d32c6fc34992b52bffefbdae3442967d6", size = 10865744 },
    { url = "https://files.pythonhosted.org/packages/75/d9/fde7610abd53c0c76b6af72fc679cb377b27c617ba704e25da834e0a0608/ruff-0.9.5-py3-none-win_arm64.whl", hash = "sha256:18a29f1a005bddb229e580795627d297dfa99f16b30c7039e73278cf6b5f9fa9", size = 10064595 },
]

[[package]]
name = "scipy"
version = "1.15.1"
source = { registry = "https://pypi.org/simple" }
dependencies = [
    { name = "numpy" },
]
sdist = { url = "https://files.pythonhosted.org/packages/76/c6/8eb0654ba0c7d0bb1bf67bf8fbace101a8e4f250f7722371105e8b6f68fc/scipy-1.15.1.tar.gz", hash = "sha256:033a75ddad1463970c96a88063a1df87ccfddd526437136b6ee81ff0312ebdf6", size = 59407493 }
wheels = [
    { url = "https://files.pythonhosted.org/packages/86/53/b204ce5a4433f1864001b9d16f103b9c25f5002a602ae83585d0ea5f9c4a/scipy-1.15.1-cp310-cp310-macosx_10_13_x86_64.whl", hash = "sha256:c64ded12dcab08afff9e805a67ff4480f5e69993310e093434b10e85dc9d43e1", size = 41414518 },
    { url = "https://files.pythonhosted.org/packages/c7/fc/54ffa7a8847f7f303197a6ba65a66104724beba2e38f328135a78f0dc480/scipy-1.15.1-cp310-cp310-macosx_12_0_arm64.whl", hash = "sha256:5b190b935e7db569960b48840e5bef71dc513314cc4e79a1b7d14664f57fd4ff", size = 32519265 },
    { url = "https://files.pythonhosted.org/packages/f1/77/a98b8ba03d6f371dc31a38719affd53426d4665729dcffbed4afe296784a/scipy-1.15.1-cp310-cp310-macosx_14_0_arm64.whl", hash = "sha256:4b17d4220df99bacb63065c76b0d1126d82bbf00167d1730019d2a30d6ae01ea", size = 24792859 },
    { url = "https://files.pythonhosted.org/packages/a7/78/70bb9f0df7444b18b108580934bfef774822e28fd34a68e5c263c7d2828a/scipy-1.15.1-cp310-cp310-macosx_14_0_x86_64.whl", hash = "sha256:63b9b6cd0333d0eb1a49de6f834e8aeaefe438df8f6372352084535ad095219e", size = 27886506 },
    { url = "https://files.pythonhosted.org/packages/14/a7/f40f6033e06de4176ddd6cc8c3ae9f10a226c3bca5d6b4ab883bc9914a14/scipy-1.15.1-cp310-cp310-manylinux_2_17_aarch64.manylinux2014_aarch64.whl", hash = "sha256:9f151e9fb60fbf8e52426132f473221a49362091ce7a5e72f8aa41f8e0da4f25", size = 38375041 },
    { url = "https://files.pythonhosted.org/packages/17/03/390a1c5c61fd76b0fa4b3c5aa3bdd7e60f6c46f712924f1a9df5705ec046/scipy-1.15.1-cp310-cp310-manylinux_2_17_x86_64.manylinux2014_x86_64.whl", hash = "sha256:21e10b1dd56ce92fba3e786007322542361984f8463c6d37f6f25935a5a6ef52", size = 40597556 },
    { url = "https://files.pythonhosted.org/packages/4e/70/fa95b3ae026b97eeca58204a90868802e5155ac71b9d7bdee92b68115dd3/scipy-1.15.1-cp310-cp310-musllinux_1_2_x86_64.whl", hash = "sha256:5dff14e75cdbcf07cdaa1c7707db6017d130f0af9ac41f6ce443a93318d6c6e0", size = 42938505 },
    { url = "https://files.pythonhosted.org/packages/d6/07/427859116bdd71847c898180f01802691f203c3e2455a1eb496130ff07c5/scipy-1.15.1-cp310-cp310-win_amd64.whl", hash = "sha256:f82fcf4e5b377f819542fbc8541f7b5fbcf1c0017d0df0bc22c781bf60abc4d8", size = 43909663 },
    { url = "https://files.pythonhosted.org/packages/8e/2e/7b71312da9c2dabff53e7c9a9d08231bc34d9d8fdabe88a6f1155b44591c/scipy-1.15.1-cp311-cp311-macosx_10_13_x86_64.whl", hash = "sha256:5bd8d27d44e2c13d0c1124e6a556454f52cd3f704742985f6b09e75e163d20d2", size = 41424362 },
    { url = "https://files.pythonhosted.org/packages/81/8c/ab85f1aa1cc200c796532a385b6ebf6a81089747adc1da7482a062acc46c/scipy-1.15.1-cp311-cp311-macosx_12_0_arm64.whl", hash = "sha256:be3deeb32844c27599347faa077b359584ba96664c5c79d71a354b80a0ad0ce0", size = 32535910 },
    { url = "https://files.pythonhosted.org/packages/3b/9c/6f4b787058daa8d8da21ddff881b4320e28de4704a65ec147adb50cb2230/scipy-1.15.1-cp311-cp311-macosx_14_0_arm64.whl", hash = "sha256:5eb0ca35d4b08e95da99a9f9c400dc9f6c21c424298a0ba876fdc69c7afacedf", size = 24809398 },
    { url = "https://files.pythonhosted.org/packages/16/2b/949460a796df75fc7a1ee1becea202cf072edbe325ebe29f6d2029947aa7/scipy-1.15.1-cp311-cp311-macosx_14_0_x86_64.whl", hash = "sha256:74bb864ff7640dea310a1377d8567dc2cb7599c26a79ca852fc184cc851954ac", size = 27918045 },
    { url = "https://files.pythonhosted.org/packages/5f/36/67fe249dd7ccfcd2a38b25a640e3af7e59d9169c802478b6035ba91dfd6d/scipy-1.15.1-cp311-cp311-manylinux_2_17_aarch64.manylinux2014_aarch64.whl", hash = "sha256:667f950bf8b7c3a23b4199db24cb9bf7512e27e86d0e3813f015b74ec2c6e3df", size = 38332074 },
    { url = "https://files.pythonhosted.org/packages/fc/da/452e1119e6f720df3feb588cce3c42c5e3d628d4bfd4aec097bd30b7de0c/scipy-1.15.1-cp311-cp311-manylinux_2_17_x86_64.manylinux2014_x86_64.whl", hash = "sha256:395be70220d1189756068b3173853029a013d8c8dd5fd3d1361d505b2aa58fa7", size = 40588469 },
    { url = "https://files.pythonhosted.org/packages/7f/71/5f94aceeac99a4941478af94fe9f459c6752d497035b6b0761a700f5f9ff/scipy-1.15.1-cp311-cp311-musllinux_1_2_x86_64.whl", hash = "sha256:ce3a000cd28b4430426db2ca44d96636f701ed12e2b3ca1f2b1dd7abdd84b39a", size = 42965214 },
    { url = "https://files.pythonhosted.org/packages/af/25/caa430865749d504271757cafd24066d596217e83326155993980bc22f97/scipy-1.15.1-cp311-cp311-win_amd64.whl", hash = "sha256:3fe1d95944f9cf6ba77aa28b82dd6bb2a5b52f2026beb39ecf05304b8392864b", size = 43896034 },
    { url = "https://files.pythonhosted.org/packages/d8/6e/a9c42d0d39e09ed7fd203d0ac17adfea759cba61ab457671fe66e523dbec/scipy-1.15.1-cp312-cp312-macosx_10_13_x86_64.whl", hash = "sha256:c09aa9d90f3500ea4c9b393ee96f96b0ccb27f2f350d09a47f533293c78ea776", size = 41478318 },
    { url = "https://files.pythonhosted.org/packages/04/ee/e3e535c81828618878a7433992fecc92fa4df79393f31a8fea1d05615091/scipy-1.15.1-cp312-cp312-macosx_12_0_arm64.whl", hash = "sha256:0ac102ce99934b162914b1e4a6b94ca7da0f4058b6d6fd65b0cef330c0f3346f", size = 32596696 },
    { url = "https://files.pythonhosted.org/packages/c4/5e/b1b0124be8e76f87115f16b8915003eec4b7060298117715baf13f51942c/scipy-1.15.1-cp312-cp312-macosx_14_0_arm64.whl", hash = "sha256:09c52320c42d7f5c7748b69e9f0389266fd4f82cf34c38485c14ee976cb8cb04", size = 24870366 },
    { url = "https://files.pythonhosted.org/packages/14/36/c00cb73eefda85946172c27913ab995c6ad4eee00fa4f007572e8c50cd51/scipy-1.15.1-cp312-cp312-macosx_14_0_x86_64.whl", hash = "sha256:cdde8414154054763b42b74fe8ce89d7f3d17a7ac5dd77204f0e142cdc9239e9", size = 28007461 },
    { url = "https://files.pythonhosted.org/packages/68/94/aff5c51b3799349a9d1e67a056772a0f8a47db371e83b498d43467806557/scipy-1.15.1-cp312-cp312-manylinux_2_17_aarch64.manylinux2014_aarch64.whl", hash = "sha256:4c9d8fc81d6a3b6844235e6fd175ee1d4c060163905a2becce8e74cb0d7554ce", size = 38068174 },
    { url = "https://files.pythonhosted.org/packages/b0/3c/0de11ca154e24a57b579fb648151d901326d3102115bc4f9a7a86526ce54/scipy-1.15.1-cp312-cp312-manylinux_2_17_x86_64.manylinux2014_x86_64.whl", hash = "sha256:0fb57b30f0017d4afa5fe5f5b150b8f807618819287c21cbe51130de7ccdaed2", size = 40249869 },
    { url = "https://files.pythonhosted.org/packages/15/09/472e8d0a6b33199d1bb95e49bedcabc0976c3724edd9b0ef7602ccacf41e/scipy-1.15.1-cp312-cp312-musllinux_1_2_x86_64.whl", hash = "sha256:491d57fe89927fa1aafbe260f4cfa5ffa20ab9f1435025045a5315006a91b8f5", size = 42629068 },
    { url = "https://files.pythonhosted.org/packages/ff/ba/31c7a8131152822b3a2cdeba76398ffb404d81d640de98287d236da90c49/scipy-1.15.1-cp312-cp312-win_amd64.whl", hash = "sha256:900f3fa3db87257510f011c292a5779eb627043dd89731b9c461cd16ef76ab3d", size = 43621992 },
    { url = "https://files.pythonhosted.org/packages/2b/bf/dd68965a4c5138a630eeed0baec9ae96e5d598887835bdde96cdd2fe4780/scipy-1.15.1-cp313-cp313-macosx_10_13_x86_64.whl", hash = "sha256:100193bb72fbff37dbd0bf14322314fc7cbe08b7ff3137f11a34d06dc0ee6b85", size = 41441136 },
    { url = "https://files.pythonhosted.org/packages/ef/5e/4928581312922d7e4d416d74c416a660addec4dd5ea185401df2269ba5a0/scipy-1.15.1-cp313-cp313-macosx_12_0_arm64.whl", hash = "sha256:2114a08daec64980e4b4cbdf5bee90935af66d750146b1d2feb0d3ac30613692", size = 32533699 },
    { url = "https://files.pythonhosted.org/packages/32/90/03f99c43041852837686898c66767787cd41c5843d7a1509c39ffef683e9/scipy-1.15.1-cp313-cp313-macosx_14_0_arm64.whl", hash = "sha256:6b3e71893c6687fc5e29208d518900c24ea372a862854c9888368c0b267387ab", size = 24807289 },
    { url = "https://files.pythonhosted.org/packages/9d/52/bfe82b42ae112eaba1af2f3e556275b8727d55ac6e4932e7aef337a9d9d4/scipy-1.15.1-cp313-cp313-macosx_14_0_x86_64.whl", hash = "sha256:837299eec3d19b7e042923448d17d95a86e43941104d33f00da7e31a0f715d3c", size = 27929844 },
    { url = "https://files.pythonhosted.org/packages/f6/77/54ff610bad600462c313326acdb035783accc6a3d5f566d22757ad297564/scipy-1.15.1-cp313-cp313-manylinux_2_17_aarch64.manylinux2014_aarch64.whl", hash = "sha256:82add84e8a9fb12af5c2c1a3a3f1cb51849d27a580cb9e6bd66226195142be6e", size = 38031272 },
    { url = "https://files.pythonhosted.org/packages/f1/26/98585cbf04c7cf503d7eb0a1966df8a268154b5d923c5fe0c1ed13154c49/scipy-1.15.1-cp313-cp313-manylinux_2_17_x86_64.manylinux2014_x86_64.whl", hash = "sha256:070d10654f0cb6abd295bc96c12656f948e623ec5f9a4eab0ddb1466c000716e", size = 40210217 },
    { url = "https://files.pythonhosted.org/packages/fd/3f/3d2285eb6fece8bc5dbb2f9f94d61157d61d155e854fd5fea825b8218f12/scipy-1.15.1-cp313-cp313-musllinux_1_2_x86_64.whl", hash = "sha256:55cc79ce4085c702ac31e49b1e69b27ef41111f22beafb9b49fea67142b696c4", size = 42587785 },
    { url = "https://files.pythonhosted.org/packages/48/7d/5b5251984bf0160d6533695a74a5fddb1fa36edd6f26ffa8c871fbd4782a/scipy-1.15.1-cp313-cp313-win_amd64.whl", hash = "sha256:c352c1b6d7cac452534517e022f8f7b8d139cd9f27e6fbd9f3cbd0bfd39f5bef", size = 43640439 },
    { url = "https://files.pythonhosted.org/packages/e7/b8/0e092f592d280496de52e152582030f8a270b194f87f890e1a97c5599b81/scipy-1.15.1-cp313-cp313t-macosx_10_13_x86_64.whl", hash = "sha256:0458839c9f873062db69a03de9a9765ae2e694352c76a16be44f93ea45c28d2b", size = 41619862 },
    { url = "https://files.pythonhosted.org/packages/f6/19/0b6e1173aba4db9e0b7aa27fe45019857fb90d6904038b83927cbe0a6c1d/scipy-1.15.1-cp313-cp313t-macosx_12_0_arm64.whl", hash = "sha256:af0b61c1de46d0565b4b39c6417373304c1d4f5220004058bdad3061c9fa8a95", size = 32610387 },
    { url = "https://files.pythonhosted.org/packages/e7/02/754aae3bd1fa0f2479ade3cfdf1732ecd6b05853f63eee6066a32684563a/scipy-1.15.1-cp313-cp313t-macosx_14_0_arm64.whl", hash = "sha256:71ba9a76c2390eca6e359be81a3e879614af3a71dfdabb96d1d7ab33da6f2364", size = 24883814 },
    { url = "https://files.pythonhosted.org/packages/1f/ac/d7906201604a2ea3b143bb0de51b3966f66441ba50b7dc182c4505b3edf9/scipy-1.15.1-cp313-cp313t-macosx_14_0_x86_64.whl", hash = "sha256:14eaa373c89eaf553be73c3affb11ec6c37493b7eaaf31cf9ac5dffae700c2e0", size = 27944865 },
    { url = "https://files.pythonhosted.org/packages/84/9d/8f539002b5e203723af6a6f513a45e0a7671e9dabeedb08f417ac17e4edc/scipy-1.15.1-cp313-cp313t-manylinux_2_17_x86_64.manylinux2014_x86_64.whl", hash = "sha256:f735bc41bd1c792c96bc426dece66c8723283695f02df61dcc4d0a707a42fc54", size = 39883261 },
    { url = "https://files.pythonhosted.org/packages/97/c0/62fd3bab828bcccc9b864c5997645a3b86372a35941cdaf677565c25c98d/scipy-1.15.1-cp313-cp313t-musllinux_1_2_x86_64.whl", hash = "sha256:2722a021a7929d21168830790202a75dbb20b468a8133c74a2c0230c72626b6c", size = 42093299 },
    { url = "https://files.pythonhosted.org/packages/e4/1f/5d46a8d94e9f6d2c913cbb109e57e7eed914de38ea99e2c4d69a9fc93140/scipy-1.15.1-cp313-cp313t-win_amd64.whl", hash = "sha256:bc7136626261ac1ed988dca56cfc4ab5180f75e0ee52e58f1e6aa74b5f3eacd5", size = 43181730 },
]

[[package]]
name = "six"
version = "1.17.0"
source = { registry = "https://pypi.org/simple" }
sdist = { url = "https://files.pythonhosted.org/packages/94/e7/b2c673351809dca68a0e064b6af791aa332cf192da575fd474ed7d6f16a2/six-1.17.0.tar.gz", hash = "sha256:ff70335d468e7eb6ec65b95b99d3a2836546063f63acc5171de367e834932a81", size = 34031 }
wheels = [
    { url = "https://files.pythonhosted.org/packages/b7/ce/149a00dd41f10bc29e5921b496af8b574d8413afcd5e30dfa0ed46c2cc5e/six-1.17.0-py2.py3-none-any.whl", hash = "sha256:4721f391ed90541fddacab5acf947aa0d3dc7d27b2e1e8eda2be8970586c3274", size = 11050 },
]

[[package]]
name = "sortedcontainers"
version = "2.4.0"
source = { registry = "https://pypi.org/simple" }
sdist = { url = "https://files.pythonhosted.org/packages/e8/c4/ba2f8066cceb6f23394729afe52f3bf7adec04bf9ed2c820b39e19299111/sortedcontainers-2.4.0.tar.gz", hash = "sha256:25caa5a06cc30b6b83d11423433f65d1f9d76c4c6a0c90e3379eaa43b9bfdb88", size = 30594 }
wheels = [
    { url = "https://files.pythonhosted.org/packages/32/46/9cb0e58b2deb7f82b84065f37f3bffeb12413f947f9388e4cac22c4621ce/sortedcontainers-2.4.0-py2.py3-none-any.whl", hash = "sha256:a163dcaede0f1c021485e957a39245190e74249897e2ae4b2aa38595db237ee0", size = 29575 },
]

[[package]]
name = "stack-data"
version = "0.6.3"
source = { registry = "https://pypi.org/simple" }
dependencies = [
    { name = "asttokens" },
    { name = "executing" },
    { name = "pure-eval" },
]
sdist = { url = "https://files.pythonhosted.org/packages/28/e3/55dcc2cfbc3ca9c29519eb6884dd1415ecb53b0e934862d3559ddcb7e20b/stack_data-0.6.3.tar.gz", hash = "sha256:836a778de4fec4dcd1dcd89ed8abff8a221f58308462e1c4aa2a3cf30148f0b9", size = 44707 }
wheels = [
    { url = "https://files.pythonhosted.org/packages/f1/7b/ce1eafaf1a76852e2ec9b22edecf1daa58175c090266e9f6c64afcd81d91/stack_data-0.6.3-py3-none-any.whl", hash = "sha256:d5558e0c25a4cb0853cddad3d77da9891a08cb85dd9f9f91b9f8cd66e511e695", size = 24521 },
]

[[package]]
name = "termcolor"
version = "2.5.0"
source = { registry = "https://pypi.org/simple" }
sdist = { url = "https://files.pythonhosted.org/packages/37/72/88311445fd44c455c7d553e61f95412cf89054308a1aa2434ab835075fc5/termcolor-2.5.0.tar.gz", hash = "sha256:998d8d27da6d48442e8e1f016119076b690d962507531df4890fcd2db2ef8a6f", size = 13057 }
wheels = [
    { url = "https://files.pythonhosted.org/packages/7f/be/df630c387a0a054815d60be6a97eb4e8f17385d5d6fe660e1c02750062b4/termcolor-2.5.0-py3-none-any.whl", hash = "sha256:37b17b5fc1e604945c2642c872a3764b5d547a48009871aea3edd3afa180afb8", size = 7755 },
]

[[package]]
name = "tomli"
version = "2.2.1"
source = { registry = "https://pypi.org/simple" }
sdist = { url = "https://files.pythonhosted.org/packages/18/87/302344fed471e44a87289cf4967697d07e532f2421fdaf868a303cbae4ff/tomli-2.2.1.tar.gz", hash = "sha256:cd45e1dc79c835ce60f7404ec8119f2eb06d38b1deba146f07ced3bbc44505ff", size = 17175 }
wheels = [
    { url = "https://files.pythonhosted.org/packages/43/ca/75707e6efa2b37c77dadb324ae7d9571cb424e61ea73fad7c56c2d14527f/tomli-2.2.1-cp311-cp311-macosx_10_9_x86_64.whl", hash = "sha256:678e4fa69e4575eb77d103de3df8a895e1591b48e740211bd1067378c69e8249", size = 131077 },
    { url = "https://files.pythonhosted.org/packages/c7/16/51ae563a8615d472fdbffc43a3f3d46588c264ac4f024f63f01283becfbb/tomli-2.2.1-cp311-cp311-macosx_11_0_arm64.whl", hash = "sha256:023aa114dd824ade0100497eb2318602af309e5a55595f76b626d6d9f3b7b0a6", size = 123429 },
    { url = "https://files.pythonhosted.org/packages/f1/dd/4f6cd1e7b160041db83c694abc78e100473c15d54620083dbd5aae7b990e/tomli-2.2.1-cp311-cp311-manylinux_2_17_aarch64.manylinux2014_aarch64.whl", hash = "sha256:ece47d672db52ac607a3d9599a9d48dcb2f2f735c6c2d1f34130085bb12b112a", size = 226067 },
    { url = "https://files.pythonhosted.org/packages/a9/6b/c54ede5dc70d648cc6361eaf429304b02f2871a345bbdd51e993d6cdf550/tomli-2.2.1-cp311-cp311-manylinux_2_17_x86_64.manylinux2014_x86_64.whl", hash = "sha256:6972ca9c9cc9f0acaa56a8ca1ff51e7af152a9f87fb64623e31d5c83700080ee", size = 236030 },
    { url = "https://files.pythonhosted.org/packages/1f/47/999514fa49cfaf7a92c805a86c3c43f4215621855d151b61c602abb38091/tomli-2.2.1-cp311-cp311-manylinux_2_5_i686.manylinux1_i686.manylinux_2_17_i686.manylinux2014_i686.whl", hash = "sha256:c954d2250168d28797dd4e3ac5cf812a406cd5a92674ee4c8f123c889786aa8e", size = 240898 },
    { url = "https://files.pythonhosted.org/packages/73/41/0a01279a7ae09ee1573b423318e7934674ce06eb33f50936655071d81a24/tomli-2.2.1-cp311-cp311-musllinux_1_2_aarch64.whl", hash = "sha256:8dd28b3e155b80f4d54beb40a441d366adcfe740969820caf156c019fb5c7ec4", size = 229894 },
    { url = "https://files.pythonhosted.org/packages/55/18/5d8bc5b0a0362311ce4d18830a5d28943667599a60d20118074ea1b01bb7/tomli-2.2.1-cp311-cp311-musllinux_1_2_i686.whl", hash = "sha256:e59e304978767a54663af13c07b3d1af22ddee3bb2fb0618ca1593e4f593a106", size = 245319 },
    { url = "https://files.pythonhosted.org/packages/92/a3/7ade0576d17f3cdf5ff44d61390d4b3febb8a9fc2b480c75c47ea048c646/tomli-2.2.1-cp311-cp311-musllinux_1_2_x86_64.whl", hash = "sha256:33580bccab0338d00994d7f16f4c4ec25b776af3ffaac1ed74e0b3fc95e885a8", size = 238273 },
    { url = "https://files.pythonhosted.org/packages/72/6f/fa64ef058ac1446a1e51110c375339b3ec6be245af9d14c87c4a6412dd32/tomli-2.2.1-cp311-cp311-win32.whl", hash = "sha256:465af0e0875402f1d226519c9904f37254b3045fc5084697cefb9bdde1ff99ff", size = 98310 },
    { url = "https://files.pythonhosted.org/packages/6a/1c/4a2dcde4a51b81be3530565e92eda625d94dafb46dbeb15069df4caffc34/tomli-2.2.1-cp311-cp311-win_amd64.whl", hash = "sha256:2d0f2fdd22b02c6d81637a3c95f8cd77f995846af7414c5c4b8d0545afa1bc4b", size = 108309 },
    { url = "https://files.pythonhosted.org/packages/52/e1/f8af4c2fcde17500422858155aeb0d7e93477a0d59a98e56cbfe75070fd0/tomli-2.2.1-cp312-cp312-macosx_10_13_x86_64.whl", hash = "sha256:4a8f6e44de52d5e6c657c9fe83b562f5f4256d8ebbfe4ff922c495620a7f6cea", size = 132762 },
    { url = "https://files.pythonhosted.org/packages/03/b8/152c68bb84fc00396b83e7bbddd5ec0bd3dd409db4195e2a9b3e398ad2e3/tomli-2.2.1-cp312-cp312-macosx_11_0_arm64.whl", hash = "sha256:8d57ca8095a641b8237d5b079147646153d22552f1c637fd3ba7f4b0b29167a8", size = 123453 },
    { url = "https://files.pythonhosted.org/packages/c8/d6/fc9267af9166f79ac528ff7e8c55c8181ded34eb4b0e93daa767b8841573/tomli-2.2.1-cp312-cp312-manylinux_2_17_aarch64.manylinux2014_aarch64.whl", hash = "sha256:4e340144ad7ae1533cb897d406382b4b6fede8890a03738ff1683af800d54192", size = 233486 },
    { url = "https://files.pythonhosted.org/packages/5c/51/51c3f2884d7bab89af25f678447ea7d297b53b5a3b5730a7cb2ef6069f07/tomli-2.2.1-cp312-cp312-manylinux_2_17_x86_64.manylinux2014_x86_64.whl", hash = "sha256:db2b95f9de79181805df90bedc5a5ab4c165e6ec3fe99f970d0e302f384ad222", size = 242349 },
    { url = "https://files.pythonhosted.org/packages/ab/df/bfa89627d13a5cc22402e441e8a931ef2108403db390ff3345c05253935e/tomli-2.2.1-cp312-cp312-manylinux_2_5_i686.manylinux1_i686.manylinux_2_17_i686.manylinux2014_i686.whl", hash = "sha256:40741994320b232529c802f8bc86da4e1aa9f413db394617b9a256ae0f9a7f77", size = 252159 },
    { url = "https://files.pythonhosted.org/packages/9e/6e/fa2b916dced65763a5168c6ccb91066f7639bdc88b48adda990db10c8c0b/tomli-2.2.1-cp312-cp312-musllinux_1_2_aarch64.whl", hash = "sha256:400e720fe168c0f8521520190686ef8ef033fb19fc493da09779e592861b78c6", size = 237243 },
    { url = "https://files.pythonhosted.org/packages/b4/04/885d3b1f650e1153cbb93a6a9782c58a972b94ea4483ae4ac5cedd5e4a09/tomli-2.2.1-cp312-cp312-musllinux_1_2_i686.whl", hash = "sha256:02abe224de6ae62c19f090f68da4e27b10af2b93213d36cf44e6e1c5abd19fdd", size = 259645 },
    { url = "https://files.pythonhosted.org/packages/9c/de/6b432d66e986e501586da298e28ebeefd3edc2c780f3ad73d22566034239/tomli-2.2.1-cp312-cp312-musllinux_1_2_x86_64.whl", hash = "sha256:b82ebccc8c8a36f2094e969560a1b836758481f3dc360ce9a3277c65f374285e", size = 244584 },
    { url = "https://files.pythonhosted.org/packages/1c/9a/47c0449b98e6e7d1be6cbac02f93dd79003234ddc4aaab6ba07a9a7482e2/tomli-2.2.1-cp312-cp312-win32.whl", hash = "sha256:889f80ef92701b9dbb224e49ec87c645ce5df3fa2cc548664eb8a25e03127a98", size = 98875 },
    { url = "https://files.pythonhosted.org/packages/ef/60/9b9638f081c6f1261e2688bd487625cd1e660d0a85bd469e91d8db969734/tomli-2.2.1-cp312-cp312-win_amd64.whl", hash = "sha256:7fc04e92e1d624a4a63c76474610238576942d6b8950a2d7f908a340494e67e4", size = 109418 },
    { url = "https://files.pythonhosted.org/packages/04/90/2ee5f2e0362cb8a0b6499dc44f4d7d48f8fff06d28ba46e6f1eaa61a1388/tomli-2.2.1-cp313-cp313-macosx_10_13_x86_64.whl", hash = "sha256:f4039b9cbc3048b2416cc57ab3bda989a6fcf9b36cf8937f01a6e731b64f80d7", size = 132708 },
    { url = "https://files.pythonhosted.org/packages/c0/ec/46b4108816de6b385141f082ba99e315501ccd0a2ea23db4a100dd3990ea/tomli-2.2.1-cp313-cp313-macosx_11_0_arm64.whl", hash = "sha256:286f0ca2ffeeb5b9bd4fcc8d6c330534323ec51b2f52da063b11c502da16f30c", size = 123582 },
    { url = "https://files.pythonhosted.org/packages/a0/bd/b470466d0137b37b68d24556c38a0cc819e8febe392d5b199dcd7f578365/tomli-2.2.1-cp313-cp313-manylinux_2_17_aarch64.manylinux2014_aarch64.whl", hash = "sha256:a92ef1a44547e894e2a17d24e7557a5e85a9e1d0048b0b5e7541f76c5032cb13", size = 232543 },
    { url = "https://files.pythonhosted.org/packages/d9/e5/82e80ff3b751373f7cead2815bcbe2d51c895b3c990686741a8e56ec42ab/tomli-2.2.1-cp313-cp313-manylinux_2_17_x86_64.manylinux2014_x86_64.whl", hash = "sha256:9316dc65bed1684c9a98ee68759ceaed29d229e985297003e494aa825ebb0281", size = 241691 },
    { url = "https://files.pythonhosted.org/packages/05/7e/2a110bc2713557d6a1bfb06af23dd01e7dde52b6ee7dadc589868f9abfac/tomli-2.2.1-cp313-cp313-manylinux_2_5_i686.manylinux1_i686.manylinux_2_17_i686.manylinux2014_i686.whl", hash = "sha256:e85e99945e688e32d5a35c1ff38ed0b3f41f43fad8df0bdf79f72b2ba7bc5272", size = 251170 },
    { url = "https://files.pythonhosted.org/packages/64/7b/22d713946efe00e0adbcdfd6d1aa119ae03fd0b60ebed51ebb3fa9f5a2e5/tomli-2.2.1-cp313-cp313-musllinux_1_2_aarch64.whl", hash = "sha256:ac065718db92ca818f8d6141b5f66369833d4a80a9d74435a268c52bdfa73140", size = 236530 },
    { url = "https://files.pythonhosted.org/packages/38/31/3a76f67da4b0cf37b742ca76beaf819dca0ebef26d78fc794a576e08accf/tomli-2.2.1-cp313-cp313-musllinux_1_2_i686.whl", hash = "sha256:d920f33822747519673ee656a4b6ac33e382eca9d331c87770faa3eef562aeb2", size = 258666 },
    { url = "https://files.pythonhosted.org/packages/07/10/5af1293da642aded87e8a988753945d0cf7e00a9452d3911dd3bb354c9e2/tomli-2.2.1-cp313-cp313-musllinux_1_2_x86_64.whl", hash = "sha256:a198f10c4d1b1375d7687bc25294306e551bf1abfa4eace6650070a5c1ae2744", size = 243954 },
    { url = "https://files.pythonhosted.org/packages/5b/b9/1ed31d167be802da0fc95020d04cd27b7d7065cc6fbefdd2f9186f60d7bd/tomli-2.2.1-cp313-cp313-win32.whl", hash = "sha256:d3f5614314d758649ab2ab3a62d4f2004c825922f9e370b29416484086b264ec", size = 98724 },
    { url = "https://files.pythonhosted.org/packages/c7/32/b0963458706accd9afcfeb867c0f9175a741bf7b19cd424230714d722198/tomli-2.2.1-cp313-cp313-win_amd64.whl", hash = "sha256:a38aa0308e754b0e3c67e344754dff64999ff9b513e691d0e786265c93583c69", size = 109383 },
    { url = "https://files.pythonhosted.org/packages/6e/c2/61d3e0f47e2b74ef40a68b9e6ad5984f6241a942f7cd3bbfbdbd03861ea9/tomli-2.2.1-py3-none-any.whl", hash = "sha256:cb55c73c5f4408779d0cf3eef9f762b9c9f147a77de7b258bef0a5628adc85cc", size = 14257 },
]

[[package]]
name = "tornado"
version = "6.4.2"
source = { registry = "https://pypi.org/simple" }
sdist = { url = "https://files.pythonhosted.org/packages/59/45/a0daf161f7d6f36c3ea5fc0c2de619746cc3dd4c76402e9db545bd920f63/tornado-6.4.2.tar.gz", hash = "sha256:92bad5b4746e9879fd7bf1eb21dce4e3fc5128d71601f80005afa39237ad620b", size = 501135 }
wheels = [
    { url = "https://files.pythonhosted.org/packages/26/7e/71f604d8cea1b58f82ba3590290b66da1e72d840aeb37e0d5f7291bd30db/tornado-6.4.2-cp38-abi3-macosx_10_9_universal2.whl", hash = "sha256:e828cce1123e9e44ae2a50a9de3055497ab1d0aeb440c5ac23064d9e44880da1", size = 436299 },
    { url = "https://files.pythonhosted.org/packages/96/44/87543a3b99016d0bf54fdaab30d24bf0af2e848f1d13d34a3a5380aabe16/tornado-6.4.2-cp38-abi3-macosx_10_9_x86_64.whl", hash = "sha256:072ce12ada169c5b00b7d92a99ba089447ccc993ea2143c9ede887e0937aa803", size = 434253 },
    { url = "https://files.pythonhosted.org/packages/cb/fb/fdf679b4ce51bcb7210801ef4f11fdac96e9885daa402861751353beea6e/tornado-6.4.2-cp38-abi3-manylinux_2_17_aarch64.manylinux2014_aarch64.whl", hash = "sha256:1a017d239bd1bb0919f72af256a970624241f070496635784d9bf0db640d3fec", size = 437602 },
    { url = "https://files.pythonhosted.org/packages/4f/3b/e31aeffffc22b475a64dbeb273026a21b5b566f74dee48742817626c47dc/tornado-6.4.2-cp38-abi3-manylinux_2_5_i686.manylinux1_i686.manylinux_2_17_i686.manylinux2014_i686.whl", hash = "sha256:c36e62ce8f63409301537222faffcef7dfc5284f27eec227389f2ad11b09d946", size = 436972 },
    { url = "https://files.pythonhosted.org/packages/22/55/b78a464de78051a30599ceb6983b01d8f732e6f69bf37b4ed07f642ac0fc/tornado-6.4.2-cp38-abi3-manylinux_2_5_x86_64.manylinux1_x86_64.manylinux_2_17_x86_64.manylinux2014_x86_64.whl", hash = "sha256:bca9eb02196e789c9cb5c3c7c0f04fb447dc2adffd95265b2c7223a8a615ccbf", size = 437173 },
    { url = "https://files.pythonhosted.org/packages/79/5e/be4fb0d1684eb822c9a62fb18a3e44a06188f78aa466b2ad991d2ee31104/tornado-6.4.2-cp38-abi3-musllinux_1_2_aarch64.whl", hash = "sha256:304463bd0772442ff4d0f5149c6f1c2135a1fae045adf070821c6cdc76980634", size = 437892 },
    { url = "https://files.pythonhosted.org/packages/f5/33/4f91fdd94ea36e1d796147003b490fe60a0215ac5737b6f9c65e160d4fe0/tornado-6.4.2-cp38-abi3-musllinux_1_2_i686.whl", hash = "sha256:c82c46813ba483a385ab2a99caeaedf92585a1f90defb5693351fa7e4ea0bf73", size = 437334 },
    { url = "https://files.pythonhosted.org/packages/2b/ae/c1b22d4524b0e10da2f29a176fb2890386f7bd1f63aacf186444873a88a0/tornado-6.4.2-cp38-abi3-musllinux_1_2_x86_64.whl", hash = "sha256:932d195ca9015956fa502c6b56af9eb06106140d844a335590c1ec7f5277d10c", size = 437261 },
    { url = "https://files.pythonhosted.org/packages/b5/25/36dbd49ab6d179bcfc4c6c093a51795a4f3bed380543a8242ac3517a1751/tornado-6.4.2-cp38-abi3-win32.whl", hash = "sha256:2876cef82e6c5978fde1e0d5b1f919d756968d5b4282418f3146b79b58556482", size = 438463 },
    { url = "https://files.pythonhosted.org/packages/61/cc/58b1adeb1bb46228442081e746fcdbc4540905c87e8add7c277540934edb/tornado-6.4.2-cp38-abi3-win_amd64.whl", hash = "sha256:908b71bf3ff37d81073356a5fadcc660eb10c1476ee6e2725588626ce7e5ca38", size = 438907 },
]

[[package]]
name = "towncrier"
version = "24.8.0"
source = { registry = "https://pypi.org/simple" }
dependencies = [
    { name = "click" },
    { name = "jinja2" },
    { name = "tomli", marker = "python_full_version < '3.11'" },
]
sdist = { url = "https://files.pythonhosted.org/packages/69/d7/a5183f788cf4fabf03f7c767ae0b968249b0c737eb64b4d87a07ae01fea7/towncrier-24.8.0.tar.gz", hash = "sha256:013423ee7eed102b2f393c287d22d95f66f1a3ea10a4baa82d298001a7f18af3", size = 61635 }
wheels = [
    { url = "https://files.pythonhosted.org/packages/93/1b/2f7b88506e22d9798c139261af4946865c0787cfa345514ca3c70173a9cc/towncrier-24.8.0-py3-none-any.whl", hash = "sha256:9343209592b839209cdf28c339ba45792fbfe9775b5f9c177462fd693e127d8d", size = 56981 },
]

[[package]]
name = "traitlets"
version = "5.14.3"
source = { registry = "https://pypi.org/simple" }
sdist = { url = "https://files.pythonhosted.org/packages/eb/79/72064e6a701c2183016abbbfedaba506d81e30e232a68c9f0d6f6fcd1574/traitlets-5.14.3.tar.gz", hash = "sha256:9ed0579d3502c94b4b3732ac120375cda96f923114522847de4b3bb98b96b6b7", size = 161621 }
wheels = [
    { url = "https://files.pythonhosted.org/packages/00/c0/8f5d070730d7836adc9c9b6408dec68c6ced86b304a9b26a14df072a6e8c/traitlets-5.14.3-py3-none-any.whl", hash = "sha256:b74e89e397b1ed28cc831db7aea759ba6640cb3de13090ca145426688ff1ac4f", size = 85359 },
]

[[package]]
name = "typing-extensions"
version = "4.12.2"
source = { registry = "https://pypi.org/simple" }
sdist = { url = "https://files.pythonhosted.org/packages/df/db/f35a00659bc03fec321ba8bce9420de607a1d37f8342eee1863174c69557/typing_extensions-4.12.2.tar.gz", hash = "sha256:1a7ead55c7e559dd4dee8856e3a88b41225abfe1ce8df57b7c13915fe121ffb8", size = 85321 }
wheels = [
    { url = "https://files.pythonhosted.org/packages/26/9f/ad63fc0248c5379346306f8668cda6e2e2e9c95e01216d2b8ffd9ff037d0/typing_extensions-4.12.2-py3-none-any.whl", hash = "sha256:04e5ca0351e0f3f85c6853954072df659d0d13fac324d0072316b67d7794700d", size = 37438 },
]

[[package]]
name = "urllib3"
version = "2.3.0"
source = { registry = "https://pypi.org/simple" }
sdist = { url = "https://files.pythonhosted.org/packages/aa/63/e53da845320b757bf29ef6a9062f5c669fe997973f966045cb019c3f4b66/urllib3-2.3.0.tar.gz", hash = "sha256:f8c5449b3cf0861679ce7e0503c7b44b5ec981bec0d1d3795a07f1ba96f0204d", size = 307268 }
wheels = [
    { url = "https://files.pythonhosted.org/packages/c8/19/4ec628951a74043532ca2cf5d97b7b14863931476d117c471e8e2b1eb39f/urllib3-2.3.0-py3-none-any.whl", hash = "sha256:1cee9ad369867bfdbbb48b7dd50374c0967a0bb7710050facf0dd6911440e3df", size = 128369 },
]

[[package]]
name = "virtualenv"
version = "20.29.1"
source = { registry = "https://pypi.org/simple" }
dependencies = [
    { name = "distlib" },
    { name = "filelock" },
    { name = "platformdirs" },
]
sdist = { url = "https://files.pythonhosted.org/packages/a7/ca/f23dcb02e161a9bba141b1c08aa50e8da6ea25e6d780528f1d385a3efe25/virtualenv-20.29.1.tar.gz", hash = "sha256:b8b8970138d32fb606192cb97f6cd4bb644fa486be9308fb9b63f81091b5dc35", size = 7658028 }
wheels = [
    { url = "https://files.pythonhosted.org/packages/89/9b/599bcfc7064fbe5740919e78c5df18e5dceb0887e676256a1061bb5ae232/virtualenv-20.29.1-py3-none-any.whl", hash = "sha256:4e4cb403c0b0da39e13b46b1b2476e505cb0046b25f242bee80f62bf990b2779", size = 4282379 },
]

[[package]]
name = "wcwidth"
version = "0.2.13"
source = { registry = "https://pypi.org/simple" }
sdist = { url = "https://files.pythonhosted.org/packages/6c/63/53559446a878410fc5a5974feb13d31d78d752eb18aeba59c7fef1af7598/wcwidth-0.2.13.tar.gz", hash = "sha256:72ea0c06399eb286d978fdedb6923a9eb47e1c486ce63e9b4e64fc18303972b5", size = 101301 }
wheels = [
    { url = "https://files.pythonhosted.org/packages/fd/84/fd2ba7aafacbad3c4201d395674fc6348826569da3c0937e75505ead3528/wcwidth-0.2.13-py2.py3-none-any.whl", hash = "sha256:3da69048e4540d84af32131829ff948f1e022c1c6bdb8d6102117aac784f6859", size = 34166 },
]<|MERGE_RESOLUTION|>--- conflicted
+++ resolved
@@ -1153,16 +1153,8 @@
 ]
 
 [package.optional-dependencies]
-<<<<<<< HEAD
-cudaq-backend = [
-    { name = "cudaq" },
-]
-qibo-backend = [
-    { name = "qibo" },
-=======
 cuda-backend = [
     { name = "cudaq" },
->>>>>>> 858dab5e
 ]
 
 [package.dev-dependencies]
@@ -1179,18 +1171,11 @@
 
 [package.metadata]
 requires-dist = [
-<<<<<<< HEAD
-    { name = "cudaq", marker = "extra == 'cudaq-backend'", specifier = ">=0.9.1" },
-    { name = "numpy" },
-    { name = "qibo", marker = "extra == 'qibo-backend'", specifier = ">=0.2.16" },
-]
-=======
     { name = "cudaq", marker = "extra == 'cuda-backend'", specifier = ">=0.9.1" },
     { name = "numpy", specifier = ">=2.2.4" },
     { name = "scipy", specifier = ">=1.15.1" },
 ]
 provides-extras = ["cuda-backend"]
->>>>>>> 858dab5e
 
 [package.metadata.requires-dev]
 dev = [
