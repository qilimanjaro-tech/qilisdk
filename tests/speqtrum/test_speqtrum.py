--- conflicted
+++ resolved
@@ -101,16 +101,12 @@
     monkeypatch.setattr(speqtrum, "load_credentials", lambda: ("u", SimpleNamespace(access_token="t")))
 
     # Replace the real network-hitting method with something predictable.
-<<<<<<< HEAD
     monkeypatch.setattr(
         speqtrum.SpeQtrum,
         "_submit_sampling",
-        lambda self, f, device_id: speqtrum.JobHandle.sampling(99),
+        lambda self, f, device_id, job_name=None: speqtrum.JobHandle.sampling(99),
         raising=True,
     )
-=======
-    monkeypatch.setattr(speqtrum.SpeQtrum, "_submit_sampling", lambda self, f, device_id, job_name: 99, raising=True)
->>>>>>> 13b41457
 
     q = speqtrum.SpeQtrum()
     handle = q.submit(FakeSampling(), device="some_device")
