--- conflicted
+++ resolved
@@ -1,513 +1,508 @@
-# Copyright 2025 Qilimanjaro Quantum Tech
-#
-# Licensed under the Apache License, Version 2.0 (the "License");
-# you may not use this file except in compliance with the License.
-# You may obtain a copy of the License at
-#
-#     http://www.apache.org/licenses/LICENSE-2.0
-#
-# Unless required by applicable law or agreed to in writing, software
-# distributed under the License is distributed on an "AS IS" BASIS,
-# WITHOUT WARRANTIES OR CONDITIONS OF ANY KIND, either express or implied.
-# See the License for the specific language governing permissions and
-# limitations under the License.
-from __future__ import annotations
-
-from typing import Callable
-
-from loguru import logger
-
-from qilisdk.analog.hamiltonian import Hamiltonian
-from qilisdk.common.parameterizable import Parameterizable
-from qilisdk.common.variables import BaseVariable, Number, Parameter, Term
-from qilisdk.utils.visualization import ScheduleStyle
-from qilisdk.yaml import yaml
-
-
-@yaml.register_class
-class Schedule(Parameterizable):
-    def __init__(
-        self,
-        T: float,
-        dt: float = 1,
-        hamiltonians: dict[str, Hamiltonian] | None = None,
-        schedule: dict[int, dict[str, float | Term]] | None = None,
-    ) -> None:
-        """
-        Represents a time-dependent schedule for Hamiltonian coefficients in an annealing process.
-
-        A Schedule defines the evolution of a system by associating time steps with a set
-        of Hamiltonian coefficients. It maintains a dictionary of Hamiltonian objects and a
-        corresponding schedule that specifies the coefficients (weights) for each Hamiltonian
-        at discrete time steps.
-
-        Args:
-<<<<<<< HEAD
-            T (int): The total annealing time in units of ns.
-            dt (int): The time step for the annealing process it is defined as multiples of 1ns. Defaults to 1.
-=======
-            T (float): The total annealing time in units of 1ns.
-            dt (float): The time step for the annealing process it is defined as multiples of 1ns. Defaults to 1.
->>>>>>> 50a7e198
-            hamiltonians (dict[str, Hamiltonian], optional): A dictionary mapping labels to Hamiltonian objects.
-                Defaults to an empty dictionary if None.
-            schedule (dict[int, dict[str, float]], optional): A dictionary where keys are time step indices (integers)
-                and values are dictionaries mapping Hamiltonian labels to their coefficients at that time step.
-                Defaults to {0: {}} if None.
-
-        Raises:
-            ValueError: If the provided schedule references Hamiltonians that have not been defined.
-        """
-        if dt == 0:
-            raise ValueError("dt must be different from zero.")
-        self._hamiltonians: dict[str, Hamiltonian] = hamiltonians if hamiltonians is not None else {}
-        self._schedule: dict[int, dict[str, float | Term]] = schedule if schedule is not None else {0: {}}
-        self._parameters: dict[str, Parameter] = {}
-        self._T = T
-        self._dt = dt
-        self.iter_time_step = 0
-        self._nqubits = 0
-
-        for hamiltonian in self._hamiltonians.values():
-            self._nqubits = max(self._nqubits, hamiltonian.nqubits)
-            for l, param in hamiltonian.parameters.items():
-                self._parameters[param.label] = param
-
-        if 0 not in self._schedule:
-            self._schedule[0] = dict.fromkeys(self._hamiltonians, 0.0)
-        else:
-            for label in self._hamiltonians:
-                if label not in self._schedule[0]:
-                    self._schedule[0][label] = 0
-
-        for time_step in self._schedule.values():
-            if not all(s in self._hamiltonians for s in time_step):
-                raise ValueError(
-                    "All hamiltonians defined in the schedule need to be declared in the hamiltonians dictionary."
-                )
-            for coeff in time_step.values():
-                if isinstance(coeff, Term):
-                    for v in coeff.variables():
-                        if not isinstance(v, Parameter):
-                            raise ValueError(
-                                f"The schedule can only contain Parameters, but a generic variable was provided ({time_step})"
-                            )
-                        self._parameters[v.label] = v
-                if isinstance(coeff, BaseVariable):
-                    if not isinstance(coeff, Parameter):
-                        raise ValueError(
-                            f"The schedule can only contain Parameters, but a generic variable was provided ({time_step})"
-                        )
-                    self._parameters[coeff.label] = coeff
-
-    @property
-    def hamiltonians(self) -> dict[str, Hamiltonian]:
-        """
-        Get the dictionary of Hamiltonians known to this schedule.
-
-        Returns:
-            dict[str, Hamiltonian]: A mapping of Hamiltonian labels to Hamiltonian objects.
-        """
-        return self._hamiltonians
-
-    @property
-    def schedule(self) -> dict[int, dict[str, Number]]:
-        """
-        Get the full schedule of Hamiltonian coefficients.
-
-        The schedule is returned as a dictionary sorted by time step.
-
-        Returns:
-            dict[int, dict[str, float]]: The mapping of time steps to coefficient dictionaries.
-        """
-        out_dict = {}
-        for k, v in self._schedule.items():
-            out_dict[k] = {
-                ham: (
-                    coeff
-                    if isinstance(coeff, Number)
-                    else (coeff.evaluate() if isinstance(coeff, Parameter) else coeff.evaluate({}))
-                )
-                for ham, coeff in v.items()
-            }
-        return dict(sorted(out_dict.items()))
-
-    @property
-    def T(self) -> float:
-        """
-        Get the total annealing time.
-
-        Returns:
-            int: The total time T.
-        """
-        return self._T
-
-    @property
-    def dt(self) -> float:
-        """
-        Get the time step duration.
-
-        Returns:
-            int: The duration of each time step.
-        """
-        return self._dt
-
-    @property
-    def nqubits(self) -> int:
-        """
-        Get the maximum number of qubits among all Hamiltonians in the schedule.
-
-        Returns:
-            int: The number of qubits.
-        """
-        return self._nqubits
-
-    @property
-    def nparameters(self) -> int:
-        """
-        Retrieve the total RealNumber of parameters required by all parameterized gates in the circuit.
-
-        Returns:
-            int: The total count of parameters from all parameterized gates.
-        """
-        return len(self._parameters)
-
-    def get_parameter_values(self) -> list[float]:
-        """
-        Retrieve the parameter values from all parameterized gates in the circuit.
-
-        Returns:
-            list[float]: A list of parameter values from each parameterized gate.
-        """
-        return [param.value for param in self._parameters.values()]
-
-    def get_parameter_names(self) -> list[str]:
-        """
-        Retrieve the parameter values from all parameterized gates in the circuit.
-
-        Returns:
-            list[float]: A list of parameter values from each parameterized gate.
-        """
-        return list(self._parameters.keys())
-
-    def get_parameters(self) -> dict[str, float]:
-        """
-        Retrieve the parameter names and values from all parameterized gates in the circuit.
-
-        Returns:
-            dict[str, float]: A dictionary of the parameters with their current values.
-        """
-        return {label: param.value for label, param in self._parameters.items()}
-
-    def set_parameter_values(self, values: list[float]) -> None:
-        """
-        Set new parameter values for all parameterized gates in the circuit.
-
-        Args:
-            values (list[float]): A list containing new parameter values to assign to the parameterized gates.
-
-        Raises:
-            ValueError: If the RealNumber of provided values does not match the expected RealNumber of parameters.
-        """
-        if len(values) != self.nparameters:
-            raise ValueError(f"Provided {len(values)} but Schedule has {self.nparameters} parameters.")
-        for i, parameter in enumerate(self._parameters.values()):
-            parameter.set_value(values[i])
-
-    def set_parameters(self, parameter_dict: dict[str, int | float]) -> None:
-        """Set the parameter values by their label. No need to provide the full list of parameters.
-
-        Args:
-            parameter_dict (dict[str, RealNumber]): _description_
-
-        Raises:
-            ValueError: _description_
-        """
-        for label, param in parameter_dict.items():
-            if label not in self._parameters:
-                raise ValueError(f"Parameter {label} is not defined in this Schedule.")
-            self._parameters[label].set_value(param)
-
-    def get_parameter_bounds(self) -> dict[str, tuple[float, float]]:
-        return {k: v.bounds for k, v in self._parameters.items()}
-
-    def set_parameter_bounds(self, ranges: dict[str, tuple[float, float]]) -> None:
-        for label, bound in ranges.items():
-            if label not in self._parameters:
-                raise ValueError(
-                    f"The provided parameter label {label} is not defined in the list of parameters in this object."
-                )
-            self._parameters[label].set_bounds(bound[0], bound[1])
-
-    def add_hamiltonian(
-        self, label: str, hamiltonian: Hamiltonian, schedule: Callable | None = None, **kwargs: dict
-    ) -> None:
-        """
-        Add a Hamiltonian to the schedule with an optional coefficient schedule function.
-
-        If a Hamiltonian with the given label already exists, a warning is issued and only
-        the schedule is updated if a callable is provided.
-
-        Args:
-            label (str): The unique label to identify the Hamiltonian.
-            hamiltonian (Hamiltonian): The Hamiltonian object to add.
-            schedule (Callable, optional): A function that returns the coefficient of the Hamiltonian at time t.
-                It should accept time (and any additional keyword arguments) and return a float.
-            **kwargs (dict): Additional keyword arguments to pass to the schedule function.
-
-        Raises:
-            ValueError: if the parameterized schedule contains generic variables instead of only Parameters.
-        """
-        if label not in self._hamiltonians:
-            self._hamiltonians[label] = hamiltonian
-            self._schedule[0][label] = 0
-            self._nqubits = max(self._nqubits, hamiltonian.nqubits)
-            for l, param in hamiltonian.parameters.items():
-                self._parameters[param.label] = param
-        else:
-            logger.warning(
-                (
-                    f"label {label} is already assigned to a hamiltonian, "
-                    + "ignoring new hamiltonian and updating schedule of existing hamiltonian."
-                )
-            )
-
-        if schedule is not None:
-            for t in range(int(self.T / self.dt)):
-                time_step = schedule(t, **kwargs)
-                if isinstance(time_step, Term):
-                    for v in time_step.variables():
-                        if not isinstance(v, Parameter):
-                            raise ValueError(
-                                f"The schedule can only contain Parameters, but a generic variable was provided ({time_step})"
-                            )
-                        self._parameters[v.label] = v
-                elif isinstance(time_step, BaseVariable):
-                    if not isinstance(time_step, Parameter):
-                        raise ValueError(
-                            f"The schedule can only contain Parameters, but a generic variable was provided ({time_step})"
-                        )
-                    self._parameters[time_step.label] = time_step
-                self.update_hamiltonian_coefficient_at_time_step(t, label, time_step)
-
-    def add_schedule_step(self, time_step: int, hamiltonian_coefficient_list: dict[str, float | Term]) -> None:
-        """
-        Add or update a schedule step with specified Hamiltonian coefficients.
-
-        Args:
-            time_step (int): The time step index at which the Hamiltonian coefficients are updated.
-                The actual time is computed as dt * time_step.
-            hamiltonian_coefficient_list (dict[str, float]): A dictionary mapping Hamiltonian labels to their
-                coefficient values at this time step.
-                If a Hamiltonian is not included in the dictionary, it is assumed its coefficient remains unchanged.
-
-        Raises:
-            ValueError: If hamiltonian_coefficient_list references a Hamiltonian that is not defined in the schedule.
-        """
-        if time_step in self._schedule:
-            logger.warning(
-                f"time step {time_step} is already defined in the schedule, the values are going to be overwritten.",
-            )
-        for key, coeff in hamiltonian_coefficient_list.items():
-            if key not in self._hamiltonians:
-                raise ValueError(f"trying to reference a hamiltonian {key} that is not defined in this schedule.")
-            if isinstance(coeff, Term):
-                for v in coeff.variables():
-                    if not isinstance(v, Parameter):
-                        raise ValueError(
-                            f"The schedule can only contain Parameters, but a generic variable was provided ({time_step})"
-                        )
-                    self._parameters[v.label] = v
-            if isinstance(coeff, BaseVariable):
-                if not isinstance(coeff, Parameter):
-                    raise ValueError(
-                        f"The schedule can only contain Parameters, but a generic variable was provided ({time_step})"
-                    )
-                self._parameters[coeff.label] = coeff
-        self._schedule[time_step] = hamiltonian_coefficient_list
-
-    def update_hamiltonian_coefficient_at_time_step(
-        self, time_step: int, hamiltonian_label: str, new_coefficient: float
-    ) -> None:
-        """
-        Update the coefficient value of a specific Hamiltonian at a given time step.
-
-        Args:
-            time_step (int): The time step (as an integer multiple of dt) at which to update the coefficient.
-            hamiltonian_label (str): The label of the Hamiltonian to update.
-            new_coefficient (float): The new coefficient value.
-
-        Raises:
-            ValueError: If the specified time step exceeds the total annealing time.
-        """
-        if not (time_step * self.dt <= self.T):
-            raise ValueError("Can't add a time step which happens after the end of the annealing process.")
-
-        if time_step not in self._schedule:
-            self._schedule[time_step] = {}
-        self._schedule[time_step][hamiltonian_label] = new_coefficient
-
-        if isinstance(new_coefficient, Term):
-            for v in new_coefficient.variables():
-                if not isinstance(v, Parameter):
-                    raise ValueError(
-                        f"The schedule can only contain Parameters, but a generic variable was provided ({time_step})"
-                    )
-                self._parameters[v.label] = v
-        if isinstance(new_coefficient, BaseVariable):
-            if not isinstance(new_coefficient, Parameter):
-                raise ValueError(
-                    f"The schedule can only contain Parameters, but a generic variable was provided ({time_step})"
-                )
-            self._parameters[new_coefficient.label] = new_coefficient
-
-    def __getitem__(self, time_step: int) -> Hamiltonian:
-        """
-        Retrieve the effective Hamiltonian at a given time step.
-
-        The effective Hamiltonian is computed by summing the contributions of all Hamiltonians,
-        using the latest defined coefficients at or before the given time step.
-
-        Args:
-            time_step (int): The time step index for which to retrieve the Hamiltonian.
-
-        Returns:
-            Hamiltonian: The effective Hamiltonian at the specified time step.
-        """
-        ham = Hamiltonian()
-        read_labels = []
-
-        if time_step not in self._schedule:
-            while time_step > 0:
-                time_step -= 1
-                if time_step in self._schedule:
-                    for ham_label in self._schedule[time_step]:
-                        aux = self._schedule[time_step][ham_label]
-                        coeff = (
-                            aux.evaluate({})
-                            if isinstance(aux, Term)
-                            else (aux.evaluate if isinstance(aux, Parameter) else aux)
-                        )
-                        ham += coeff * self._hamiltonians[ham_label]
-                        read_labels.append(ham_label)
-                    break
-        else:
-            for ham_label in self._schedule[time_step]:
-                aux = self._schedule[time_step][ham_label]
-                coeff = (
-                    aux.evaluate({}) if isinstance(aux, Term) else (aux.evaluate if isinstance(aux, Parameter) else aux)
-                )
-                ham += coeff * self._hamiltonians[ham_label]
-                read_labels.append(ham_label)
-        if len(read_labels) < len(self._hamiltonians):
-            all_labels = self._hamiltonians.keys()
-            remaining_labels = list(filter(lambda x: x not in read_labels, all_labels))
-            for label in remaining_labels:
-                current_time = time_step
-                while current_time > 0:
-                    current_time -= 1
-                    if current_time in self._schedule and label in self._schedule[current_time]:
-                        aux = self._schedule[current_time][label]
-                        coeff = (
-                            aux.evaluate({})
-                            if isinstance(aux, Term)
-                            else (aux.evaluate if isinstance(aux, Parameter) else aux)
-                        )
-                        ham += coeff * self._hamiltonians[label]
-                        break
-        return ham.get_static_hamiltonian()
-
-    def get_coefficient(self, time_step: float, hamiltonian_key: str) -> Number:
-        """
-        Retrieve the coefficient of a specified Hamiltonian at a given time.
-
-        This function searches backwards in time (by multiples of dt) until it finds a defined
-        coefficient for the given Hamiltonian.
-
-        Args:
-            time_step (int): The time (in the same units as T) at which to query the coefficient.
-            hamiltonian_key (str): The label of the Hamiltonian.
-
-        Returns:
-            float: The coefficient of the Hamiltonian at the specified time, or 0 if not defined.
-        """
-        val = self.get_coefficient_expression(time_step=time_step, hamiltonian_key=hamiltonian_key)
-        return val.evaluate({}) if isinstance(val, Term) else (val.evaluate() if isinstance(val, Parameter) else val)
-
-    def get_coefficient_expression(self, time_step: float, hamiltonian_key: str) -> Number | Term:
-        """
-        Retrieve the expression of a specified Hamiltonian at a given time. If any parameters are
-        present in the expression they will be printed in the expression.
-
-        This function searches backwards in time (by multiples of dt) until it finds a defined
-        coefficient for the given Hamiltonian.
-
-        Args:
-            time_step (int): The time (in the same units as T) at which to query the coefficient.
-            hamiltonian_key (str): The label of the Hamiltonian.
-
-        Returns:
-            float: The coefficient of the Hamiltonian at the specified time, or 0 if not defined.
-        """
-        time_idx = int(time_step / self.dt)
-        while time_idx >= 0:
-            if time_idx in self._schedule and hamiltonian_key in self._schedule[time_idx]:
-                val = self._schedule[time_idx][hamiltonian_key]
-                return val
-            time_idx -= 1
-        return 0
-
-    def __len__(self) -> int:
-        """
-        Get the total number of discrete time steps in the annealing process.
-
-        Returns:
-            int: The number of time steps, calculated as T / dt.
-        """
-        return int(self.T / self.dt)
-
-    def __iter__(self) -> Schedule:
-        """
-        Return an iterator over the schedule's time steps.
-
-        Returns:
-            Schedule: The schedule instance itself as an iterator.
-        """
-        self.iter_time_step = 0
-        return self
-
-    def __next__(self) -> Hamiltonian:
-        """
-        Retrieve the next effective Hamiltonian in the schedule during iteration.
-
-        Returns:
-            Hamiltonian: The effective Hamiltonian at the current time step.
-
-        Raises:
-            StopIteration: When the iteration has reached beyond the total number of time steps.
-        """
-        if self.iter_time_step <= self.__len__():
-            result = self[self.iter_time_step]
-            self.iter_time_step += 1
-            return result
-        raise StopIteration
-
-    def draw(self, style: ScheduleStyle | None = None, filepath: str | None = None) -> None:
-        """Render a plot of the schedule using matplotlib and optionally save it to a file.
-
-        The schedule is rendered using the provided style configuration. If ``filepath`` is
-        given, the resulting figure is saved to disk (the output format is inferred
-        from the file extension, e.g. ``.png``, ``.pdf``, ``.svg``).
-
-        Args:
-            style (ScheduleStyle, optional): Customization options for the plot appearance.
-                Defaults to ScheduleStyle().
-            filepath (str | None, optional): If provided, saves the plot to the specified file path.
-        """
-        from qilisdk.utils.visualization.schedule_renderers import MatplotlibScheduleRenderer  # noqa: PLC0415
-
-        style = style or ScheduleStyle()
-        renderer = MatplotlibScheduleRenderer(self, style=style)
-        renderer.plot()
-        if filepath:
-            renderer.save(filepath)
+# Copyright 2025 Qilimanjaro Quantum Tech
+#
+# Licensed under the Apache License, Version 2.0 (the "License");
+# you may not use this file except in compliance with the License.
+# You may obtain a copy of the License at
+#
+#     http://www.apache.org/licenses/LICENSE-2.0
+#
+# Unless required by applicable law or agreed to in writing, software
+# distributed under the License is distributed on an "AS IS" BASIS,
+# WITHOUT WARRANTIES OR CONDITIONS OF ANY KIND, either express or implied.
+# See the License for the specific language governing permissions and
+# limitations under the License.
+from __future__ import annotations
+
+from typing import Callable
+
+from loguru import logger
+
+from qilisdk.analog.hamiltonian import Hamiltonian
+from qilisdk.common.parameterizable import Parameterizable
+from qilisdk.common.variables import BaseVariable, Number, Parameter, Term
+from qilisdk.utils.visualization import ScheduleStyle
+from qilisdk.yaml import yaml
+
+
+@yaml.register_class
+class Schedule(Parameterizable):
+    def __init__(
+        self,
+        T: float,
+        dt: float = 1,
+        hamiltonians: dict[str, Hamiltonian] | None = None,
+        schedule: dict[int, dict[str, float | Term]] | None = None,
+    ) -> None:
+        """
+        Represents a time-dependent schedule for Hamiltonian coefficients in an annealing process.
+
+        A Schedule defines the evolution of a system by associating time steps with a set
+        of Hamiltonian coefficients. It maintains a dictionary of Hamiltonian objects and a
+        corresponding schedule that specifies the coefficients (weights) for each Hamiltonian
+        at discrete time steps.
+
+        Args:
+            T (float): The total annealing time in units of 1ns.
+            dt (float): The time step for the annealing process it is defined as multiples of 1ns. Defaults to 1.
+            hamiltonians (dict[str, Hamiltonian], optional): A dictionary mapping labels to Hamiltonian objects.
+                Defaults to an empty dictionary if None.
+            schedule (dict[int, dict[str, float]], optional): A dictionary where keys are time step indices (integers)
+                and values are dictionaries mapping Hamiltonian labels to their coefficients at that time step.
+                Defaults to {0: {}} if None.
+
+        Raises:
+            ValueError: If the provided schedule references Hamiltonians that have not been defined.
+        """
+        if dt == 0:
+            raise ValueError("dt must be different from zero.")
+        self._hamiltonians: dict[str, Hamiltonian] = hamiltonians if hamiltonians is not None else {}
+        self._schedule: dict[int, dict[str, float | Term]] = schedule if schedule is not None else {0: {}}
+        self._parameters: dict[str, Parameter] = {}
+        self._T = T
+        self._dt = dt
+        self.iter_time_step = 0
+        self._nqubits = 0
+
+        for hamiltonian in self._hamiltonians.values():
+            self._nqubits = max(self._nqubits, hamiltonian.nqubits)
+            for l, param in hamiltonian.parameters.items():
+                self._parameters[param.label] = param
+
+        if 0 not in self._schedule:
+            self._schedule[0] = dict.fromkeys(self._hamiltonians, 0.0)
+        else:
+            for label in self._hamiltonians:
+                if label not in self._schedule[0]:
+                    self._schedule[0][label] = 0
+
+        for time_step in self._schedule.values():
+            if not all(s in self._hamiltonians for s in time_step):
+                raise ValueError(
+                    "All hamiltonians defined in the schedule need to be declared in the hamiltonians dictionary."
+                )
+            for coeff in time_step.values():
+                if isinstance(coeff, Term):
+                    for v in coeff.variables():
+                        if not isinstance(v, Parameter):
+                            raise ValueError(
+                                f"The schedule can only contain Parameters, but a generic variable was provided ({time_step})"
+                            )
+                        self._parameters[v.label] = v
+                if isinstance(coeff, BaseVariable):
+                    if not isinstance(coeff, Parameter):
+                        raise ValueError(
+                            f"The schedule can only contain Parameters, but a generic variable was provided ({time_step})"
+                        )
+                    self._parameters[coeff.label] = coeff
+
+    @property
+    def hamiltonians(self) -> dict[str, Hamiltonian]:
+        """
+        Get the dictionary of Hamiltonians known to this schedule.
+
+        Returns:
+            dict[str, Hamiltonian]: A mapping of Hamiltonian labels to Hamiltonian objects.
+        """
+        return self._hamiltonians
+
+    @property
+    def schedule(self) -> dict[int, dict[str, Number]]:
+        """
+        Get the full schedule of Hamiltonian coefficients.
+
+        The schedule is returned as a dictionary sorted by time step.
+
+        Returns:
+            dict[int, dict[str, float]]: The mapping of time steps to coefficient dictionaries.
+        """
+        out_dict = {}
+        for k, v in self._schedule.items():
+            out_dict[k] = {
+                ham: (
+                    coeff
+                    if isinstance(coeff, Number)
+                    else (coeff.evaluate() if isinstance(coeff, Parameter) else coeff.evaluate({}))
+                )
+                for ham, coeff in v.items()
+            }
+        return dict(sorted(out_dict.items()))
+
+    @property
+    def T(self) -> float:
+        """
+        Get the total annealing time.
+
+        Returns:
+            int: The total time T.
+        """
+        return self._T
+
+    @property
+    def dt(self) -> float:
+        """
+        Get the time step duration.
+
+        Returns:
+            int: The duration of each time step.
+        """
+        return self._dt
+
+    @property
+    def nqubits(self) -> int:
+        """
+        Get the maximum number of qubits among all Hamiltonians in the schedule.
+
+        Returns:
+            int: The number of qubits.
+        """
+        return self._nqubits
+
+    @property
+    def nparameters(self) -> int:
+        """
+        Retrieve the total RealNumber of parameters required by all parameterized gates in the circuit.
+
+        Returns:
+            int: The total count of parameters from all parameterized gates.
+        """
+        return len(self._parameters)
+
+    def get_parameter_values(self) -> list[float]:
+        """
+        Retrieve the parameter values from all parameterized gates in the circuit.
+
+        Returns:
+            list[float]: A list of parameter values from each parameterized gate.
+        """
+        return [param.value for param in self._parameters.values()]
+
+    def get_parameter_names(self) -> list[str]:
+        """
+        Retrieve the parameter values from all parameterized gates in the circuit.
+
+        Returns:
+            list[float]: A list of parameter values from each parameterized gate.
+        """
+        return list(self._parameters.keys())
+
+    def get_parameters(self) -> dict[str, float]:
+        """
+        Retrieve the parameter names and values from all parameterized gates in the circuit.
+
+        Returns:
+            dict[str, float]: A dictionary of the parameters with their current values.
+        """
+        return {label: param.value for label, param in self._parameters.items()}
+
+    def set_parameter_values(self, values: list[float]) -> None:
+        """
+        Set new parameter values for all parameterized gates in the circuit.
+
+        Args:
+            values (list[float]): A list containing new parameter values to assign to the parameterized gates.
+
+        Raises:
+            ValueError: If the RealNumber of provided values does not match the expected RealNumber of parameters.
+        """
+        if len(values) != self.nparameters:
+            raise ValueError(f"Provided {len(values)} but Schedule has {self.nparameters} parameters.")
+        for i, parameter in enumerate(self._parameters.values()):
+            parameter.set_value(values[i])
+
+    def set_parameters(self, parameter_dict: dict[str, int | float]) -> None:
+        """Set the parameter values by their label. No need to provide the full list of parameters.
+
+        Args:
+            parameter_dict (dict[str, RealNumber]): _description_
+
+        Raises:
+            ValueError: _description_
+        """
+        for label, param in parameter_dict.items():
+            if label not in self._parameters:
+                raise ValueError(f"Parameter {label} is not defined in this Schedule.")
+            self._parameters[label].set_value(param)
+
+    def get_parameter_bounds(self) -> dict[str, tuple[float, float]]:
+        return {k: v.bounds for k, v in self._parameters.items()}
+
+    def set_parameter_bounds(self, ranges: dict[str, tuple[float, float]]) -> None:
+        for label, bound in ranges.items():
+            if label not in self._parameters:
+                raise ValueError(
+                    f"The provided parameter label {label} is not defined in the list of parameters in this object."
+                )
+            self._parameters[label].set_bounds(bound[0], bound[1])
+
+    def add_hamiltonian(
+        self, label: str, hamiltonian: Hamiltonian, schedule: Callable | None = None, **kwargs: dict
+    ) -> None:
+        """
+        Add a Hamiltonian to the schedule with an optional coefficient schedule function.
+
+        If a Hamiltonian with the given label already exists, a warning is issued and only
+        the schedule is updated if a callable is provided.
+
+        Args:
+            label (str): The unique label to identify the Hamiltonian.
+            hamiltonian (Hamiltonian): The Hamiltonian object to add.
+            schedule (Callable, optional): A function that returns the coefficient of the Hamiltonian at time t.
+                It should accept time (and any additional keyword arguments) and return a float.
+            **kwargs (dict): Additional keyword arguments to pass to the schedule function.
+
+        Raises:
+            ValueError: if the parameterized schedule contains generic variables instead of only Parameters.
+        """
+        if label not in self._hamiltonians:
+            self._hamiltonians[label] = hamiltonian
+            self._schedule[0][label] = 0
+            self._nqubits = max(self._nqubits, hamiltonian.nqubits)
+            for l, param in hamiltonian.parameters.items():
+                self._parameters[param.label] = param
+        else:
+            logger.warning(
+                (
+                    f"label {label} is already assigned to a hamiltonian, "
+                    + "ignoring new hamiltonian and updating schedule of existing hamiltonian."
+                )
+            )
+
+        if schedule is not None:
+            for t in range(int(self.T / self.dt)):
+                time_step = schedule(t, **kwargs)
+                if isinstance(time_step, Term):
+                    for v in time_step.variables():
+                        if not isinstance(v, Parameter):
+                            raise ValueError(
+                                f"The schedule can only contain Parameters, but a generic variable was provided ({time_step})"
+                            )
+                        self._parameters[v.label] = v
+                elif isinstance(time_step, BaseVariable):
+                    if not isinstance(time_step, Parameter):
+                        raise ValueError(
+                            f"The schedule can only contain Parameters, but a generic variable was provided ({time_step})"
+                        )
+                    self._parameters[time_step.label] = time_step
+                self.update_hamiltonian_coefficient_at_time_step(t, label, time_step)
+
+    def add_schedule_step(self, time_step: int, hamiltonian_coefficient_list: dict[str, float | Term]) -> None:
+        """
+        Add or update a schedule step with specified Hamiltonian coefficients.
+
+        Args:
+            time_step (int): The time step index at which the Hamiltonian coefficients are updated.
+                The actual time is computed as dt * time_step.
+            hamiltonian_coefficient_list (dict[str, float]): A dictionary mapping Hamiltonian labels to their
+                coefficient values at this time step.
+                If a Hamiltonian is not included in the dictionary, it is assumed its coefficient remains unchanged.
+
+        Raises:
+            ValueError: If hamiltonian_coefficient_list references a Hamiltonian that is not defined in the schedule.
+        """
+        if time_step in self._schedule:
+            logger.warning(
+                f"time step {time_step} is already defined in the schedule, the values are going to be overwritten.",
+            )
+        for key, coeff in hamiltonian_coefficient_list.items():
+            if key not in self._hamiltonians:
+                raise ValueError(f"trying to reference a hamiltonian {key} that is not defined in this schedule.")
+            if isinstance(coeff, Term):
+                for v in coeff.variables():
+                    if not isinstance(v, Parameter):
+                        raise ValueError(
+                            f"The schedule can only contain Parameters, but a generic variable was provided ({time_step})"
+                        )
+                    self._parameters[v.label] = v
+            if isinstance(coeff, BaseVariable):
+                if not isinstance(coeff, Parameter):
+                    raise ValueError(
+                        f"The schedule can only contain Parameters, but a generic variable was provided ({time_step})"
+                    )
+                self._parameters[coeff.label] = coeff
+        self._schedule[time_step] = hamiltonian_coefficient_list
+
+    def update_hamiltonian_coefficient_at_time_step(
+        self, time_step: int, hamiltonian_label: str, new_coefficient: float
+    ) -> None:
+        """
+        Update the coefficient value of a specific Hamiltonian at a given time step.
+
+        Args:
+            time_step (int): The time step (as an integer multiple of dt) at which to update the coefficient.
+            hamiltonian_label (str): The label of the Hamiltonian to update.
+            new_coefficient (float): The new coefficient value.
+
+        Raises:
+            ValueError: If the specified time step exceeds the total annealing time.
+        """
+        if not (time_step * self.dt <= self.T):
+            raise ValueError("Can't add a time step which happens after the end of the annealing process.")
+
+        if time_step not in self._schedule:
+            self._schedule[time_step] = {}
+        self._schedule[time_step][hamiltonian_label] = new_coefficient
+
+        if isinstance(new_coefficient, Term):
+            for v in new_coefficient.variables():
+                if not isinstance(v, Parameter):
+                    raise ValueError(
+                        f"The schedule can only contain Parameters, but a generic variable was provided ({time_step})"
+                    )
+                self._parameters[v.label] = v
+        if isinstance(new_coefficient, BaseVariable):
+            if not isinstance(new_coefficient, Parameter):
+                raise ValueError(
+                    f"The schedule can only contain Parameters, but a generic variable was provided ({time_step})"
+                )
+            self._parameters[new_coefficient.label] = new_coefficient
+
+    def __getitem__(self, time_step: int) -> Hamiltonian:
+        """
+        Retrieve the effective Hamiltonian at a given time step.
+
+        The effective Hamiltonian is computed by summing the contributions of all Hamiltonians,
+        using the latest defined coefficients at or before the given time step.
+
+        Args:
+            time_step (int): The time step index for which to retrieve the Hamiltonian.
+
+        Returns:
+            Hamiltonian: The effective Hamiltonian at the specified time step.
+        """
+        ham = Hamiltonian()
+        read_labels = []
+
+        if time_step not in self._schedule:
+            while time_step > 0:
+                time_step -= 1
+                if time_step in self._schedule:
+                    for ham_label in self._schedule[time_step]:
+                        aux = self._schedule[time_step][ham_label]
+                        coeff = (
+                            aux.evaluate({})
+                            if isinstance(aux, Term)
+                            else (aux.evaluate if isinstance(aux, Parameter) else aux)
+                        )
+                        ham += coeff * self._hamiltonians[ham_label]
+                        read_labels.append(ham_label)
+                    break
+        else:
+            for ham_label in self._schedule[time_step]:
+                aux = self._schedule[time_step][ham_label]
+                coeff = (
+                    aux.evaluate({}) if isinstance(aux, Term) else (aux.evaluate if isinstance(aux, Parameter) else aux)
+                )
+                ham += coeff * self._hamiltonians[ham_label]
+                read_labels.append(ham_label)
+        if len(read_labels) < len(self._hamiltonians):
+            all_labels = self._hamiltonians.keys()
+            remaining_labels = list(filter(lambda x: x not in read_labels, all_labels))
+            for label in remaining_labels:
+                current_time = time_step
+                while current_time > 0:
+                    current_time -= 1
+                    if current_time in self._schedule and label in self._schedule[current_time]:
+                        aux = self._schedule[current_time][label]
+                        coeff = (
+                            aux.evaluate({})
+                            if isinstance(aux, Term)
+                            else (aux.evaluate if isinstance(aux, Parameter) else aux)
+                        )
+                        ham += coeff * self._hamiltonians[label]
+                        break
+        return ham.get_static_hamiltonian()
+
+    def get_coefficient(self, time_step: float, hamiltonian_key: str) -> Number:
+        """
+        Retrieve the coefficient of a specified Hamiltonian at a given time.
+
+        This function searches backwards in time (by multiples of dt) until it finds a defined
+        coefficient for the given Hamiltonian.
+
+        Args:
+            time_step (int): The time (in the same units as T) at which to query the coefficient.
+            hamiltonian_key (str): The label of the Hamiltonian.
+
+        Returns:
+            float: The coefficient of the Hamiltonian at the specified time, or 0 if not defined.
+        """
+        val = self.get_coefficient_expression(time_step=time_step, hamiltonian_key=hamiltonian_key)
+        return val.evaluate({}) if isinstance(val, Term) else (val.evaluate() if isinstance(val, Parameter) else val)
+
+    def get_coefficient_expression(self, time_step: float, hamiltonian_key: str) -> Number | Term:
+        """
+        Retrieve the expression of a specified Hamiltonian at a given time. If any parameters are
+        present in the expression they will be printed in the expression.
+
+        This function searches backwards in time (by multiples of dt) until it finds a defined
+        coefficient for the given Hamiltonian.
+
+        Args:
+            time_step (int): The time (in the same units as T) at which to query the coefficient.
+            hamiltonian_key (str): The label of the Hamiltonian.
+
+        Returns:
+            float: The coefficient of the Hamiltonian at the specified time, or 0 if not defined.
+        """
+        time_idx = int(time_step / self.dt)
+        while time_idx >= 0:
+            if time_idx in self._schedule and hamiltonian_key in self._schedule[time_idx]:
+                val = self._schedule[time_idx][hamiltonian_key]
+                return val
+            time_idx -= 1
+        return 0
+
+    def __len__(self) -> int:
+        """
+        Get the total number of discrete time steps in the annealing process.
+
+        Returns:
+            int: The number of time steps, calculated as T / dt.
+        """
+        return int(self.T / self.dt)
+
+    def __iter__(self) -> Schedule:
+        """
+        Return an iterator over the schedule's time steps.
+
+        Returns:
+            Schedule: The schedule instance itself as an iterator.
+        """
+        self.iter_time_step = 0
+        return self
+
+    def __next__(self) -> Hamiltonian:
+        """
+        Retrieve the next effective Hamiltonian in the schedule during iteration.
+
+        Returns:
+            Hamiltonian: The effective Hamiltonian at the current time step.
+
+        Raises:
+            StopIteration: When the iteration has reached beyond the total number of time steps.
+        """
+        if self.iter_time_step <= self.__len__():
+            result = self[self.iter_time_step]
+            self.iter_time_step += 1
+            return result
+        raise StopIteration
+
+    def draw(self, style: ScheduleStyle | None = None, filepath: str | None = None) -> None:
+        """Render a plot of the schedule using matplotlib and optionally save it to a file.
+
+        The schedule is rendered using the provided style configuration. If ``filepath`` is
+        given, the resulting figure is saved to disk (the output format is inferred
+        from the file extension, e.g. ``.png``, ``.pdf``, ``.svg``).
+
+        Args:
+            style (ScheduleStyle, optional): Customization options for the plot appearance.
+                Defaults to ScheduleStyle().
+            filepath (str | None, optional): If provided, saves the plot to the specified file path.
+        """
+        from qilisdk.utils.visualization.schedule_renderers import MatplotlibScheduleRenderer  # noqa: PLC0415
+
+        style = style or ScheduleStyle()
+        renderer = MatplotlibScheduleRenderer(self, style=style)
+        renderer.plot()
+        if filepath:
+            renderer.save(filepath)