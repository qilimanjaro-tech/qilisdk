# Copyright 2025 Qilimanjaro Quantum Tech
#
# Licensed under the Apache License, Version 2.0 (the "License");
# you may not use this file except in compliance with the License.
# You may obtain a copy of the License at
#
#     http://www.apache.org/licenses/LICENSE-2.0
#
# Unless required by applicable law or agreed to in writing, software
# distributed under the License is distributed on an "AS IS" BASIS,
# WITHOUT WARRANTIES OR CONDITIONS OF ANY KIND, either express or implied.
# See the License for the specific language governing permissions and
# limitations under the License.
from __future__ import annotations

import copy
import re
from abc import ABC
from collections import defaultdict
from functools import reduce
from itertools import product
from typing import TYPE_CHECKING, Callable, ClassVar

import numpy as np
from scipy.sparse import csr_matrix, identity, kron, spmatrix

from qilisdk.core.parameterizable import Parameterizable
from qilisdk.core.qtensor import QTensor
from qilisdk.core.variables import BaseVariable, Parameter, Term
from qilisdk.settings import get_settings
from qilisdk.yaml import yaml

from .exceptions import InvalidHamiltonianOperation

if TYPE_CHECKING:
    from collections.abc import Iterator


Number = int | float | complex


###############################################################################
# Flyweight Cache
###############################################################################
_OPERATOR_CACHE: dict[tuple[str, int], PauliOperator] = {}


def _get_pauli(name: str, qubit: int) -> PauliOperator:
    key = (name, qubit)
    if key in _OPERATOR_CACHE:
        return _OPERATOR_CACHE[key]

    if name == "Z":
        op = PauliZ(qubit)
    elif name == "X":
        op = PauliX(qubit)  # type: ignore[assignment]
    elif name == "Y":
        op = PauliY(qubit)  # type: ignore[assignment]
    elif name == "I":
        op = PauliI(qubit)  # type: ignore[assignment]
    else:
        raise ValueError(f"Unknown Pauli operator name: {name}")

    _OPERATOR_CACHE[key] = op
    return op


###############################################################################
# Public Factory Functions
###############################################################################
def Z(qubit: int) -> Hamiltonian:
    return _get_pauli("Z", qubit).to_hamiltonian()


def X(qubit: int) -> Hamiltonian:
    return _get_pauli("X", qubit).to_hamiltonian()


def Y(qubit: int) -> Hamiltonian:
    return _get_pauli("Y", qubit).to_hamiltonian()


def I(qubit: int = 0) -> Hamiltonian:  # noqa: E743
    return _get_pauli("I", qubit).to_hamiltonian()


###############################################################################
# Abstract Base PauliOperator
###############################################################################
class PauliOperator(ABC):
    """
    A generic abstract Pauli operator that acts on one qubit.

    Example:
        .. code-block:: python

            from qilisdk.analog import PauliX

            op = PauliX(0)

    Flyweight usage: do NOT instantiate directly—use PauliX(q), PauliY(q), etc.

    Note: You can also use the factory functions X(q), Y(q), Z(q), I(q) to get a Hamiltonian object.
    """

    _NAME: ClassVar[str]
    _MATRIX: ClassVar[np.ndarray]

    # __slots__ = ("_qubit",)

    def __init__(self, qubit: int) -> None:
        self._qubit = qubit

    @property
    def qubit(self) -> int:
        return self._qubit

    @property
    def name(self) -> str:
        return self._NAME

    @property
    def matrix(self) -> np.ndarray:
        return self._MATRIX

    def to_hamiltonian(self) -> Hamiltonian:
        """Convert this single operator to a Hamiltonian with one term.

        Returns:
            Hamiltonian: The converted Hamiltonian.
        """
        return Hamiltonian({(self,): 1})

    def __hash__(self) -> int:
        return hash((self._NAME, self._qubit))

    def __eq__(self, other: object) -> bool:
        if not isinstance(other, PauliOperator):
            return False
        return (self._NAME == other._NAME) and (self._qubit == other._qubit)

    def __repr__(self) -> str:
        return f"{self.name}({self.qubit})"

    def __str__(self) -> str:
        return f"{self.name}({self.qubit})"

    # ----------- Arithmetic Operators ------------

    def __add__(self, other: Number | PauliOperator | Hamiltonian) -> Hamiltonian:
        return self.to_hamiltonian() + other

    __radd__ = __add__
    __iadd__ = __add__

    def __sub__(self, other: Number | PauliOperator | Hamiltonian) -> Hamiltonian:
        return self.to_hamiltonian() - other

    def __rsub__(self, other: Number | PauliOperator | Hamiltonian) -> Hamiltonian:
        return other - self.to_hamiltonian()

    __isub__ = __sub__

    def __mul__(self, other: Number | PauliOperator | Hamiltonian) -> Hamiltonian:
        return self.to_hamiltonian() * other

    def __rmul__(self, other: Number | PauliOperator | Hamiltonian) -> Hamiltonian:
        return other * self.to_hamiltonian()

    __imul__ = __mul__

    def __truediv__(self, other: Number | PauliOperator | Hamiltonian) -> Hamiltonian:
        return self.to_hamiltonian() / other

    def __rtruediv__(self, _: Number | PauliOperator | Hamiltonian) -> Hamiltonian:
        raise InvalidHamiltonianOperation("Division by operators is not supported")

    __itruediv__ = __truediv__


###############################################################################
# Concrete Flyweight Operator Classes
###############################################################################
@yaml.register_class
class PauliZ(PauliOperator):
    # __slots__ = ()
    _NAME: ClassVar[str] = "Z"
    _MATRIX: ClassVar[np.ndarray] = np.array([[1, 0], [0, -1]], dtype=complex)


@yaml.register_class
class PauliX(PauliOperator):
    # __slots__ = ()
    _NAME: ClassVar[str] = "X"
    _MATRIX: ClassVar[np.ndarray] = np.array([[0, 1], [1, 0]], dtype=complex)


@yaml.register_class
class PauliY(PauliOperator):
    # __slots__ = ()
    _NAME: ClassVar[str] = "Y"
    _MATRIX: ClassVar[np.ndarray] = np.array([[0, -1j], [1j, 0]], dtype=complex)


@yaml.register_class
class PauliI(PauliOperator):
    # __slots__ = ()
    _NAME: ClassVar[str] = "I"
    _MATRIX: ClassVar[np.ndarray] = np.array([[1, 0], [0, 1]], dtype=complex)


@yaml.register_class
class Hamiltonian(Parameterizable):
    """
    Represent a Hamiltonian expressed as a linear combination of Pauli operators.

    Example:
        .. code-block:: python

            from qilisdk.analog.hamiltonian import Hamiltonian, X, Z

            H = X(0) * X(1) + Z(1)
    """

    _EPS: float = 1e-14
    _PAULI_PRODUCT_TABLE: ClassVar[dict[tuple[str, str], tuple[complex, Callable[..., PauliOperator]]]] = {
        ("X", "X"): (1, PauliI),
        ("X", "Y"): (1j, PauliZ),
        ("X", "Z"): (-1j, PauliY),
        ("Y", "X"): (-1j, PauliZ),
        ("Y", "Y"): (1, PauliI),
        ("Y", "Z"): (1j, PauliX),
        ("Z", "X"): (1j, PauliY),
        ("Z", "Y"): (-1j, PauliX),
        ("Z", "Z"): (1, PauliI),
    }

    ZERO: int = 0

    def __init__(self, elements: dict[tuple[PauliOperator, ...], complex | Term | Parameter] | None = None) -> None:
        """
        Build a Hamiltonian from a mapping of Pauli operator products to coefficients.

        Args:
            elements (dict[tuple[PauliOperator, ...], complex | Term | Parameter], optional):
                Mapping from operator tuples to numerical coefficients or symbolic parameters. For example:

                .. code-block:: python

                    {
                        (Z(0), Y(1)): 1.0,
                        (X(1),): 1j,
                    }

                Defaults to None, which creates an empty Hamiltonian.

        Raises:
            ValueError: If the provided coefficients include generic variables instead of parameters.
        """
        super(Hamiltonian, self).__init__()
        self._elements: dict[tuple[PauliOperator, ...], complex | Term | Parameter] = defaultdict(complex)
        self._parameters: dict[str, Parameter] = {}
        if elements:
            for key, val in elements.items():
                if isinstance(val, Term):
                    for v in val.variables():
                        if isinstance(v, Parameter):
                            self._parameters[v.label] = v
                        else:
                            raise ValueError(
                                "Only Parameters are allowed to be used in hamiltonians. Generic Variables are not supported"
                            )
                elif isinstance(val, BaseVariable):
                    if isinstance(val, Parameter):
                        self._parameters[val.label] = val

                    else:
                        raise ValueError(
                            "Only Parameters are allowed to be used in hamiltonians. Generic Variables are not supported"
                        )
                self._elements[key] += val
            self.simplify()

    @property
    def nqubits(self) -> int:
        """Number of qubits on which the Hamiltonian acts."""
        qubits = {op.qubit for key in self._elements for op in key}

        return max(qubits) + 1 if qubits else 0

    @property
    def elements(self) -> dict[tuple[PauliOperator, ...], complex]:
        """Return the stored operator-coefficient mapping with symbolic terms evaluated."""
        return {
            k: (v if isinstance(v, complex) else (v.evaluate({}) if isinstance(v, Term) else v.evaluate()))
            for k, v in self._elements.items()
        }

    @property
    def parameters(self) -> dict[str, Parameter]:
        """Return a mapping from parameter labels to their corresponding parameter objects."""
        return self._parameters

    def simplify(self) -> Hamiltonian:
        """Simplify the Hamiltonian expression by removing near-zero terms and accumulating constant terms.

        Returns:
            Hamiltonian: Simplified Hamiltonian
        """
        # 1) Remove near-zero
        keys_to_remove = [
            key for key, value in self._elements.items() if isinstance(value, complex) and abs(value) < Hamiltonian._EPS
        ]
        for key in keys_to_remove:
            del self._elements[key]

        # 2) Accumulate identities that do NOT act on qubit=0 => I(0)
        to_accumulate = [
            (key, value)
            for key, value in self._elements.items()
            if len(key) == 1 and key[0].name == "I" and key[0].qubit != 0
        ]
        for key, value in to_accumulate:
            del self._elements[key]
            self._elements[PauliI(0),] += value

        return self

    def _apply_operator_on_qubit(self, terms: list[PauliOperator], padding: int = 0) -> spmatrix:
        """Get the matrix representation of a single term by taking the tensor product
        of operators acting on each qubit. For qubits with no operator in `terms`,
        the identity is used.

        Args:
            terms (list[PauliOperator]): A list of Pauli operators in the term.

        Returns:
            spmatrix: The full matrix representation of the term.
        """
        # Build a list of factors for each qubit
        factors = []
        for q in range(self.nqubits + padding):
            # Look for an operator acting on qubit q
            op = next((t for t in terms if t.qubit == q), None)
            if op is not None:
                # Wrap the operator's matrix as a sparse matrix.
                factors.append(csr_matrix(np.array(op.matrix)))
            else:
                factors.append(identity(2, format="csc"))
        # Compute the tensor (Kronecker) product over all qubits.
        full_matrix = reduce(lambda A, B: kron(A, B, format="csc"), factors)
        return full_matrix

    def to_matrix(self) -> spmatrix:
        """Return the full matrix representation of the Hamiltonian by summing over all terms.

        Returns:
            spmatrix: The sparse matrix representation of the Hamiltonian.
        """
        dim = 2**self.nqubits
        # Initialize a zero matrix of the appropriate dimension.
        result = csr_matrix(np.zeros((dim, dim), dtype=complex))
        for coeff, term in self:
            result += coeff * self._apply_operator_on_qubit(term)
        return result

    def to_qtensor(self, total_nqubits: int | None = None) -> QTensor:
        """Return the Hamiltonian as a ``QTensor`` built from the sparse matrix representation.

        Args:
            total_nqubits (int, optional): Specify the total number of qubits that this hamiltonian acts on. Defaults to None.

        Returns:
            QTensor: The QTensor object representation of the Hamiltonian.

        Raises:
            ValueError: If the total_nqubits provided is lower than the number of qubits effected by the hamiltonian.
        """

        nqubits = total_nqubits or self.nqubits
        padding = nqubits - self.nqubits
        if nqubits < self.nqubits:
            raise ValueError(
                f"The total number of qubits can't be less than the number of the qubits effected by this hamiltonian ({self.nqubits})"
            )

        dim = 2 ** (nqubits)

        # Initialize a zero matrix of the appropriate dimension.
        result = csr_matrix(np.zeros((dim, dim), dtype=complex))
        for coeff, term in self:
            result += coeff * self._apply_operator_on_qubit(term, padding=padding)
        return QTensor(result)

    def get_static_hamiltonian(self) -> Hamiltonian:
        """Return a Hamiltonian containing only constant coefficients."""
        out = Hamiltonian()
        for pauli, value in self.elements.items():
            aux: Hamiltonian | PauliOperator = pauli[0]
            for p in list(pauli)[1:]:
                aux *= p
            out += aux * value
        return out

    def __iter__(self) -> Iterator[tuple[complex, list[PauliOperator]]]:
        for key, value in self.elements.items():
            yield value, list(key)

    # ------- Equality & hashing --------

    def __eq__(self, other: object) -> bool:
        if other == Hamiltonian.ZERO:
            return bool(
                len(self._elements) == 0
                or (len(self._elements) == 1 and (PauliI(0),) in self._elements and self._elements[PauliI(0),] == 0)
            )
        if isinstance(other, Number):
            return bool(
                len(self._elements) == 1 and (PauliI(0),) in self._elements and self._elements[PauliI(0),] == other
            )
        if isinstance(other, PauliOperator):
            other = other.to_hamiltonian()
        if not isinstance(other, Hamiltonian):
            return False
        return dict(self._elements) == dict(other._elements)

    def __ne__(self, other: object) -> bool:
        return not self.__eq__(other)

    def __hash__(self) -> int:
        items_frozen = frozenset(self._elements.items())
        return hash(items_frozen)

    def __copy__(self) -> Hamiltonian:
        return Hamiltonian(elements=self._elements.copy())

    # ------- String representation --------

    def __repr__(self) -> str:
        return str(self)

    def __str__(self) -> str:
        # Return "0" if there are no terms
        if not self._elements:
            return "0"

        def _format_coeff(c: complex) -> str:
            re, im = c.real, c.imag

            # 1) Purely real?
            if abs(im) < Hamiltonian._EPS:
                re_int = np.round(re)
                if abs(re - re_int) < Hamiltonian._EPS:
                    return str(int(re_int))  # e.g. '2' instead of '2.0'
                return str(re)  # e.g. '2.5'

            # 2) Purely imaginary?
            if abs(re) < Hamiltonian._EPS:
                im_int = np.round(im)
                if abs(im - im_int) < Hamiltonian._EPS:
                    return f"{int(im_int)}j"  # e.g. 2 => '2j', -3 => '-3j'
                return f"{im}j"  # e.g. '2.5j'

            # 3) General complex with nonzero real & imag
            s = str(c)  # e.g. '(3+2j)'
            return s

        # We want to place the single identity term (I(0),) at the front if it exists
        items = list(self.elements.items())
        try:
            i = next(idx for idx, (key, _) in enumerate(items) if len(key) == 1 and key[0] == (PauliI(0)))
            item = items.pop(i)
            items.insert(0, item)
        except StopIteration:
            pass

        parts = []
        for idx, (operator, coeff) in enumerate(items):
            base_str = _format_coeff(coeff)

            if idx == 0:
                # first term
                if len(operator) == 1 and operator[0].name == "I":
                    coeff_str = base_str
                elif base_str == "1":
                    coeff_str = ""
                elif base_str == "-1":
                    coeff_str = "-"
                else:
                    coeff_str = base_str
            elif base_str == "1":
                coeff_str = "+"
            elif base_str == "-1":
                coeff_str = "-"
            elif base_str.startswith("-"):
                coeff_str = f"- {base_str[1:]}"
            else:
                coeff_str = f"+ {base_str}"

            # Operators string
            ops_str = " ".join(str(op) for op in operator if op.name != "I")
            if coeff_str and ops_str:
                parts.append(f"{coeff_str} {ops_str}")
            else:
                parts.append(coeff_str + ops_str)

        return " ".join(parts)

    @classmethod
    def from_qtensor(cls, tensor: QTensor, tol: float | None = None, prune: float | None = None) -> Hamiltonian:
        """
        Expand a qtensor (dense operator) on n qubits into a sum of Pauli strings,
        returning a qilisdk.analog.Hamiltonian.

        Args:
            tol (float): Hermiticity check tolerance. Defaults to global zero tolerance setting.
            prune (float): Drop coefficients whose absolute value satisfies ``abs(c) < prune`` to reduce numerical noise. Defaults to global zero tolerance setting.

        Returns:
            Hamiltonian: Sum_{P in {I,X,Y,Z}^{⊗ n}} c_P * P  with c_P = Tr(qt * P) / 2^n

        Raises
            ValueError: If the input is not square, not a power-of-two dimension, or not Hermitian w.r.t. `tol`.
        """
<<<<<<< HEAD
        A = np.asarray(tensor.dense())
=======
        if tol is None:
            tol = get_settings().atol
        if prune is None:
            prune = get_settings().atol

        A = np.asarray(tensor.dense)
>>>>>>> 1b81829e

        dim = tensor.shape[0]
        n = round(np.log2(dim))
        if 2**n != dim:
            raise ValueError(f"Matrix dimension {dim} is not a power of two.")
        if not tensor.is_hermitian():
            raise ValueError("Matrix is not Hermitian within tolerance; cannot form a Hamiltonian.")

        # QiliSDK Pauli constructors indexed by qubit id
        pauli_for: dict[int, Callable[[int], Hamiltonian]] = {0: I, 1: X, 2: Y, 3: Z}

        # Normalization from orthonormality: Tr(P_a P_b) = 2^n δ_ab
        norm = 1.0 / (2**n)

        # Prebuild per-qubit operator “letters” so we can construct full strings quickly

        H = Hamiltonian()  # start additive Hamiltonian expression
        # Full Pauli basis (includes identity on any subset automatically)
        for word in product((0, 1, 2, 3), repeat=n):
            # Compose the word into a QiliSDK operator acting on the proper qubits
            # Example word=(3,1,0) for n=3 -> Z(0)*X(1)*I(2)
            op = Hamiltonian()
            for q, letter in enumerate(word):
                # multiply by the operator on qubit q
                op = op * pauli_for[letter](q) if op != 0 else pauli_for[letter](q)

            # Convert to dense once; no padding needed because it spans all n qubits
            P_dense = op.to_qtensor(n).dense()

            # Coefficient c_P = Tr(A P) / 2^n  (P is Hermitian)
            c = norm * np.trace(A @ P_dense)

            # Numerical safety: coefficients should be real for Hermitian A and P
            if abs(c.imag) < tol:
                c = c.real

            if abs(c) > prune:
                H += c * op

        # Optional: verify round-trip (use a slightly looser atol to tolerate pruning)
        if not np.allclose(H.to_qtensor(n).dense(), A, atol=max(10 * prune, 1e-9)):
            # If this triggers, consider lowering `prune` or raising `tol`.
            raise ValueError("Pauli expansion failed round-trip check; try adjusting tolerances.")

        return H

    @classmethod
    def parse(cls, hamiltonian_str: str) -> Hamiltonian:
        hamiltonian_str = hamiltonian_str.strip()

        # 1) remove *all* spaces inside any ( … ) group (coefficients or indices)
        hamiltonian_str = re.sub(
            r"\(\s*([0-9A-Za-z.+\-j\s]+?)\s*\)",
            lambda m: "(" + re.sub(r"\s+", "", str(m.group(1))) + ")",
            hamiltonian_str,
        )

        # 2) collapse multiple spaces down to one (outside the parens now)
        hamiltonian_str = re.sub(r"\s+", " ", hamiltonian_str)

        # 3) ensure a single space between a closing “)” and the next operator token like X(0)/Y(1)/etc.
        hamiltonian_str = re.sub(r"\)\s*(?=[XYZI]\()", ") ", hamiltonian_str)

        # Special case: "0" => empty Hamiltonian
        if hamiltonian_str == "0":
            return cls({})

        elements: dict[tuple[PauliOperator, ...], complex | Term | Parameter] = defaultdict(
            complex
        )  # TODO (ameer): the parsing doesn't support Term and Parameters

        # If there's no initial +/- sign, prepend '+ ' for easier splitting
        if not hamiltonian_str.startswith("+") and not hamiltonian_str.startswith("-"):
            hamiltonian_str = "+ " + hamiltonian_str

        # Replace " - " with " + - " so each term is split on " + "
        hamiltonian_str = hamiltonian_str.replace(" - ", " + - ")

        # Split on " + "
        tokens = hamiltonian_str.split(" + ")
        # Remove any empty tokens (can happen if the string started "+ ")
        tokens = [t.strip() for t in tokens if t.strip()]

        # Regex to match operator tokens like "Z(0)", "X(1)", "I(0)"
        operator_pattern = re.compile(r"([XYZI])\((\d+)\)")

        def parse_token(token: str) -> tuple[complex, list[PauliOperator]]:
            def looks_like_number(text: str) -> bool:
                # If it's empty, it's not a number
                if not text:
                    return False
                # If the first char is digit, '(', '.', '+', '-', or '0',
                # or if 'j' is present, assume it's numeric
                first = text[0]
                if first.isdigit() or first in {"(", ".", "+", "-"}:
                    return True
                return "j" in text

            sign = 1
            # Check leading sign
            if token.startswith("-"):
                sign = -1
                token = token[1:].strip()
            elif token.startswith("+"):
                # optional leading '+'
                token = token[1:].strip()

            words = token.split()
            if not words:
                # e.g. just "-" or "+"
                # means coefficient = ±1, no operators
                return complex(sign), []

            # Attempt to parse the first word as a numeric coefficient
            maybe_coeff = words[0]
            # Decide if 'maybe_coeff' is numeric or an operator
            if looks_like_number(maybe_coeff):
                # parse as a complex number
                coeff_str = maybe_coeff
                # If it's e.g. '(2.5+3j)', remove parentheses
                if coeff_str.startswith("(") and coeff_str.endswith(")"):
                    coeff_str = coeff_str[1:-1]
                coeff_val = complex(coeff_str) * sign
                words = words[1:]  # consume this word
            else:
                # No explicit coefficient => ±1
                coeff_val = complex(sign)

            # Now parse the remaining words as operators
            ops = []
            for w in words:
                match = operator_pattern.fullmatch(w)
                if not match:
                    raise ValueError(f"Unrecognized operator format: '{w}'")
                name, qubit_str = match.groups()
                qubit = int(qubit_str)
                op = _get_pauli(name, qubit)
                ops.append(op)

            return coeff_val, ops

        for token in tokens:
            coeff, op_list = parse_token(token)
            if not op_list:
                # purely scalar => store as (I(0),)
                elements[PauliI(0),] += coeff
            else:
                # Sort operators by qubit for canonical ordering
                op_list.sort(key=lambda op: op.qubit)
                elements[tuple(op_list)] += coeff

        hamiltonian = cls(elements)
        hamiltonian.simplify()
        return hamiltonian

    def commutator(self, h: Hamiltonian) -> Hamiltonian:
        """compute the commutator of the current hamiltonian with another hamiltonian (h)

        Args:
            h (Hamiltonian): the second hamiltonian.

        Returns:
            Hamiltonian: the commutator.
        """
        return self * h - h * self

    def anticommutator(self, h: Hamiltonian) -> Hamiltonian:
        """compute the anticommutator of the current hamiltonian with another hamiltonian (h)

        Args:
            h (Hamiltonian): the second hamiltonian.

        Returns:
            Hamiltonian: the anticommutator.
        """
        return self * h + h * self

    def vector_norm(self) -> float:
        """
        Returns:
            float: the vector norm of the hamiltonian.
        """
        s = 0
        for coeff, _ in self:
            s += np.conj(coeff) * coeff
        return np.real(np.sqrt(s))

    def frobenius_norm(self) -> float:
        """
        Returns:
            float: the forbenius norm of the hamiltonian.
        """
        n = self.nqubits
        s = 0
        for coeff, _ in self:
            s += np.conj(coeff) * coeff
        return np.real(np.sqrt(s) * np.sqrt(2**n))

    def trace(self) -> Number:
        """
        Returns:
            float: the trace of the hamiltonian.
        """
        t = self._elements.get((PauliI(0),), 0)
        if isinstance(t, Parameter):
            return t.evaluate()
        if isinstance(t, Term):
            return t.evaluate({})
        return t

    # ------- Internal multiplication helpers --------

    @staticmethod
    def _multiply_sets(
        set1: tuple[PauliOperator, ...], set2: tuple[PauliOperator, ...]
    ) -> tuple[complex, tuple[PauliOperator, ...]]:
        # Combine all operators into a single list
        combined = list(set1) + list(set2)

        # Group by qubit
        combined.sort(key=lambda op: op.qubit)
        sum_dict: dict[int, list[PauliOperator]] = defaultdict(list)
        for op in combined:
            sum_dict[op.qubit].append(op)

        accumulated_phase = complex(1)
        final_ops: list[PauliOperator] = []

        for qubit_ops in sum_dict.values():
            op1 = qubit_ops[0]
            phase = complex(1)
            # Multiply together all operators on the same qubit
            for op2 in qubit_ops[1:]:
                aux_phase, op1 = Hamiltonian._multiply_pauli(op1, op2)
                phase *= aux_phase
            if op1.name != "I":
                final_ops.append(op1)
            accumulated_phase *= phase

        # If everything simplified to identity, we store I(0)
        if not final_ops:
            final_ops = [PauliI(0)]

        # Sort again by qubit (to keep canonical form)
        final_ops.sort(key=lambda op: op.qubit)
        return accumulated_phase, tuple(final_ops)

    @staticmethod
    def _multiply_pauli(op1: PauliOperator, op2: PauliOperator) -> tuple[complex, PauliOperator]:
        if op1.qubit != op2.qubit:
            raise ValueError("Operators must act on the same qubit for multiplication.")

        # If either is identity, no phase
        if op1.name == "I":
            return (1, op2)
        if op2.name == "I":
            return (1, op1)

        # Look up the product in the table
        key = (op1.name, op2.name)
        result = Hamiltonian._PAULI_PRODUCT_TABLE.get(key)
        if result is None:
            raise InvalidHamiltonianOperation(f"Multiplying {op1} and {op2} not supported.")
        phase, op_cls = result

        # By convention, an I operator is always I(0) in this code
        if op_cls is PauliI:
            return phase, PauliI(0)
        # Otherwise, keep the same qubit
        return phase, op_cls(op1.qubit)

    # ------- Public arithmetic operators --------

    def __add__(self, other: Number | PauliOperator | Hamiltonian | Term | Parameter) -> Hamiltonian:
        out = copy.copy(self)
        if isinstance(other, Term) and not other.is_parameterized_term():
            raise ValueError("Term provided contains generic variables that are not Parameter.")
        out._add_inplace(other)
        return out.simplify()

    def __radd__(self, other: Number | PauliOperator | Hamiltonian | Term | Parameter) -> Hamiltonian:
        if isinstance(other, Term) and not other.is_parameterized_term():
            raise ValueError("Term provided contains generic variables that are not Parameter.")
        return self.__add__(other)

    def __sub__(self, other: Number | PauliOperator | Hamiltonian | Term | Parameter) -> Hamiltonian:
        if isinstance(other, Term) and not other.is_parameterized_term():
            raise ValueError("Term provided contains generic variables that are not Parameter.")
        out = copy.copy(self)
        out._sub_inplace(other)
        return out.simplify()

    def __rsub__(self, other: Number | PauliOperator | Hamiltonian | Term | Parameter) -> Hamiltonian:
        # (other - self)
        if isinstance(other, Term) and not other.is_parameterized_term():
            raise ValueError("Term provided contains generic variables that are not Parameter.")
        out = copy.copy(other if isinstance(other, Hamiltonian) else Hamiltonian() + other)
        out._sub_inplace(self)
        return out.simplify()

    def __neg__(self) -> Hamiltonian:
        return -1 * self

    def __mul__(self, other: Number | PauliOperator | Hamiltonian | Term | Parameter) -> Hamiltonian:
        if isinstance(other, Term) and not other.is_parameterized_term():
            raise ValueError("Term provided contains generic variables that are not Parameter.")
        out = copy.copy(self)
        out._mul_inplace(other)
        return out.simplify()

    def __rmul__(self, other: Number | PauliOperator | Hamiltonian | Term | Parameter) -> Hamiltonian:
        if isinstance(other, Term) and not other.is_parameterized_term():
            raise ValueError("Term provided contains generic variables that are not Parameter.")
        if isinstance(other, Hamiltonian):
            out = copy.copy(other)
            out._mul_inplace(self)
            return out.simplify()
        return self.__mul__(other)

    def __truediv__(self, other: Number | PauliOperator | Hamiltonian) -> Hamiltonian:
        out = copy.copy(self)
        out._div_inplace(other)
        return out.simplify()

    def __rtruediv__(self, other: Number | PauliOperator | Hamiltonian) -> Hamiltonian:
        # (other / self)
        raise InvalidHamiltonianOperation("Division by operators is not supported")

    __iadd__ = __add__
    __isub__ = __sub__
    __imul__ = __mul__
    __itruediv__ = __truediv__

    def _add_inplace(self, other: Number | PauliOperator | Hamiltonian | Term | Parameter) -> None:
        if isinstance(other, Hamiltonian):
            # If it's empty, do nothing
            if not other.elements:
                return
            # Otherwise, add each term
            for key, val in other._elements.items():  # noqa: SLF001
                self._elements[key] += val

            self._parameters.update(other.parameters)
        elif isinstance(other, PauliOperator):
            # Just add 1 to that single operator key
            self._elements[other,] += 1
        elif isinstance(other, (int, float, complex)):
            if abs(other) < get_settings().atol:
                return
            # Add the scalar to (I(0),)
            self._elements[PauliI(0),] += other
        elif isinstance(other, (Term, Parameter)):
            if isinstance(other, Term):
                if not other.is_parameterized_term():
                    raise ValueError(
                        "Only Parameters are allowed to be used in hamiltonians. Generic Variables are not supported"
                    )
                self._parameters.update({v.label: v for v in other if isinstance(v, Parameter)})
            else:
                self._parameters[other.label] = other
            self._elements[PauliI(0),] += other
        else:
            raise InvalidHamiltonianOperation(f"Invalid addition between Hamiltonian and {other.__class__.__name__}.")

    def _sub_inplace(self, other: Number | PauliOperator | Hamiltonian | Term | Parameter) -> None:
        if isinstance(other, Hamiltonian):
            for key, val in other._elements.items():  # noqa: SLF001
                self._elements[key] -= val
            self._parameters.update(other._parameters)  # noqa: SLF001
        elif isinstance(other, PauliOperator):
            self._elements[other,] -= 1
        elif isinstance(other, (int, float, complex)):
            if abs(other) < get_settings().atol:
                return
            self._elements[PauliI(0),] -= other
        elif isinstance(other, (Term, Parameter)):
            if isinstance(other, Term):
                if not other.is_parameterized_term():
                    raise ValueError(
                        "Only Parameters are allowed to be used in hamiltonians. Generic Variables are not supported"
                    )
                self._parameters.update({v.label: v for v in other if isinstance(v, Parameter)})
            else:
                self._parameters[other.label] = other
            self._elements[PauliI(0),] -= other
        else:
            raise InvalidHamiltonianOperation(
                f"Invalid subtraction between Hamiltonian and {other.__class__.__name__}."
            )

    def _mul_inplace(self, other: Number | PauliOperator | Hamiltonian | Term | Parameter) -> None:
        if isinstance(other, (int, float, complex)):
            # 0 short-circuit
            if abs(other) < get_settings().atol:
                # everything becomes 0
                self._elements.clear()
                return None
            # 1 short-circuit
            if other == 1:
                return None
            # scale all coefficients
            for k in self._elements:
                self._elements[k] *= other
            return None

        if isinstance(other, (Term, Parameter)):
            if isinstance(other, Term):
                if not other.is_parameterized_term():
                    raise ValueError(
                        "Only Parameters are allowed to be used in hamiltonians. Generic Variables are not supported"
                    )
                self._parameters.update({v.label: v for v in other if isinstance(v, Parameter)})
            else:
                self._parameters[other.label] = other
            for k in self._elements:
                self._elements[k] *= other
            return None

        if isinstance(other, PauliOperator):
            # Convert single PauliOperator -> Hamiltonian with 1 key
            # Then do the single-key Hamiltonian path below
            other = other.to_hamiltonian()

        if isinstance(other, Hamiltonian):
            if not other.elements:
                # Multiply by "0" Hamiltonian => 0
                self._elements.clear()
                return None

            # Check if 'other' is purely scalar identity => short-circuit
            if len(other.elements) == 1:
                ((ops2, c2),) = other._elements.items()  # single item  # noqa: SLF001
                if len(ops2) == 1:
                    op2 = ops2[0]
                    if op2.name == "I" and op2.qubit == 0:
                        # effectively scalar c2
                        return self._mul_inplace(c2)

            # Otherwise, we do the general multiply
            new_dict: dict[tuple[PauliOperator, ...], complex | Term | Parameter] = defaultdict(complex)
            for ops1, c1 in self._elements.items():
                for ops2, c2 in other._elements.items():  # noqa: SLF001
                    phase, new_ops = self._multiply_sets(ops1, ops2)
                    new_dict[new_ops] += phase * c1 * c2
            self._elements = new_dict
            self._parameters.update(other._parameters)  # noqa: SLF001

        else:
            raise InvalidHamiltonianOperation(
                f"Invalid multiplication between Hamiltonian and {other.__class__.__name__}."
            )
        return None

    def _div_inplace(self, other: Number | PauliOperator | Hamiltonian) -> None:
        # Only valid for scalars
        if not isinstance(other, (int, float, complex)):
            raise InvalidHamiltonianOperation("Division by operators is not supported")
        if abs(other) < get_settings().atol:
            raise ZeroDivisionError("Cannot divide by zero.")
        self._mul_inplace(1 / other)<|MERGE_RESOLUTION|>--- conflicted
+++ resolved
@@ -522,16 +522,12 @@
         Raises
             ValueError: If the input is not square, not a power-of-two dimension, or not Hermitian w.r.t. `tol`.
         """
-<<<<<<< HEAD
-        A = np.asarray(tensor.dense())
-=======
         if tol is None:
             tol = get_settings().atol
         if prune is None:
             prune = get_settings().atol
 
-        A = np.asarray(tensor.dense)
->>>>>>> 1b81829e
+        A = np.asarray(tensor.dense())
 
         dim = tensor.shape[0]
         n = round(np.log2(dim))
