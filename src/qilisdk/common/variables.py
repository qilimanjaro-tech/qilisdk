# Copyright 2025 Qilimanjaro Quantum Tech
#
# Licensed under the Apache License, Version 2.0 (the "License");
# you may not use this file except in compliance with the License.
# You may obtain a copy of the License at
#
#     http://www.apache.org/licenses/LICENSE-2.0
#
# Unless required by applicable law or agreed to in writing, software
# distributed under the License is distributed on an "AS IS" BASIS,
# WITHOUT WARRANTIES OR CONDITIONS OF ANY KIND, either express or implied.
# See the License for the specific language governing permissions and
# limitations under the License.

from __future__ import annotations

import copy
import re
from abc import ABC, abstractmethod
from enum import Enum
from typing import Iterator, Mapping, Sequence, TypeVar
from warnings import warn

import numpy as np
from exceptiongroup import catch

from qilisdk.common.exceptions import EvaluationError, InvalidBoundsError, NotSupportedOperation, OutOfBoundsException

Number = int | float
GenericVar = TypeVar("GenericVar", bound="Variable")
CONST_KEY = "_const_"
MAX_INT = np.iinfo(np.int64).max
MIN_INT = np.iinfo(np.int64).max
LARGE_BOUND = 100


class Domain(str, Enum):
    INTEGER = "Integer Domain"
    POSITIVE_INTEGER = "Positive Integer Domain"
    REAL = "Real Domain"
    BINARY = "Binary Domain"
    SPIN = "Spin Domain"

    def check_value(self, value: Number) -> bool:
        """checks if the provided value is valid for a given domain

        Args:
            value (int | float): the value to be evaluated.

        Returns:
            bool: True if the value provided is valid, False otherwise.
        """
        if self == Domain.BINARY:
            return isinstance(value, int) and value in {0, 1}
        if self == Domain.SPIN:
            return isinstance(value, int) and value in {-1, 1}
        if self == Domain.REAL:
            return isinstance(value, (int, float))
        if self == Domain.INTEGER:
            return isinstance(value, int)
        if self == Domain.POSITIVE_INTEGER:
            return isinstance(value, int) and value >= 0
        return False

    def min(self) -> float:
        """
        Returns:
            float: the minimum value allowed of a given domain.
        """
        if self in {Domain.BINARY, Domain.POSITIVE_INTEGER}:
            return 0
        if self == Domain.SPIN:
            return -1
        if self == Domain.INTEGER:
            return MIN_INT
        return -1e30

    def max(self) -> float:
        """
        Returns:
            float: the maximum value allowed for a given domain.
        """
        if self in {Domain.BINARY, Domain.SPIN}:
            return 1
        if self in {Domain.POSITIVE_INTEGER, Domain.INTEGER}:
            return MAX_INT
        return 1e30


class Operation(Enum):
    MUL = "*"
    ADD = "+"
    DIV = "/"
    SUB = "-"


class ComparisonOperation(Enum):
    LT = "<"
    LE = "<="
    EQ = "=="
    NE = "!="
    GT = ">"
    GE = ">="


class Encoding(ABC):
    """Represents am abstract variable encoding class."""

    @property
    @abstractmethod
    def name(self) -> str:
        """Encoding's name

        Returns:
            str: The name of the encoding.
        """

    @staticmethod
    def _extract_number(label: str) -> int:
        """Extracts the number from the variable's label.

        Args:
            label (str): variable label that follows the format <label>(<number>).

        Returns:
            int: the number in the label.
        """
        pattern = re.compile(r"\((\d+)\)$")
        matches = pattern.search(label)
        if matches is not None:
            return int(matches.group(1))
        return 0

    @staticmethod
    @abstractmethod
    def encode(var: Variable, precision: float = 1e-2) -> Term:
        """Given a continuous variable return a Term that only consists of
            binary variables that represent the continuous variable in the given encoding.

        Args:
            var (ContinuousVar): The continuous variable to be encoded
            precision (int): the precision to be considered for real variables (Only applies if
                                the variable domain is Domain.Real)

        Returns:
            Term: a term that only contains binary variables
        """

    @staticmethod
    @abstractmethod
    def encoding_constraint(var: Variable, precision: float = 1e-2) -> ComparisonTerm:
        """Given a continuous variable return a Constraint Term that ensures that the encoding is respected.

        Args:
            var (ContinuousVar): The continuous variable to be encoded
            precision (float): the precision to be considered for real variables (Only applies if
                                the variable domain is Domain.Real)

        Returns:
            Constraint Term: a constraint term that ensures the encoding is respected.
        """

    @staticmethod
    @abstractmethod
    def evaluate(var: Variable, value: list[int] | int, precision: float = 1e-2) -> float:
        """Given a binary string, evaluate the value of the continuous variable in the given encoding.

        Args:
            var (ContinuousVar): the variable to be evaluated
            value (list[int] | int): a list of binary values or an integer value.
            precision (float): the precision to be considered for real variables (Only applies if
                                the variable domain is Domain.Real)

        Returns:
            float: the value of the continuous variable given the specified binary values.
        """

    @staticmethod
    def num_binary_equivalent(var: "Variable", precision: float = 1e-2) -> int:
        """Give a continuous variable return the number of binary variables needed to encode it.

        Args:
            var (ContinuousVar): the continuous variable.
            precision (float): the precision to be considered for real variables (Only applies if
                                the variable domain is Domain.Real)

        Returns:
            int: the number of binary variables needed to encode it.
        """
        raise NotImplementedError("This is an abstract class and is not meant to be executed.")

    @staticmethod
    def check_valid(value: list[int] | int) -> tuple[bool, int]:
        """checks if the binary list sample is a valid sample in this encoding.

        Args:
            value (list[int] | int):  a list of binary values or an integer value.

        Returns:
            tuple[bool, int]: the boolean is True if the sample is a valid encoding,
                                while the int is the error in the encoding.
        """
        raise NotImplementedError("This is an abstract class and is not meant to be executed.")

    @staticmethod
    @abstractmethod
    def term_equals_to(var: Variable, number: int, precision: float = 1e-2) -> Term:
        """returns a term that is 1 if the variable is equal to the number, else 0.

        Args:
            var (ContinuousVar): the continuous variable.
            number (int): the number to equate the variable to.
            precision (float): the precision to be considered for real variables (Only applies if
                                the variable domain is Domain.Real)
        """


class HOBO(Encoding):
    """Represents a HOBO variable encoding class."""

    @property
    def name(self) -> str:
        return "HOBO"

    @staticmethod
    def _hobo_encode(x: int, N: int) -> list[int]:
        """encode the integer x in hobo encoding.

        Args:
            x (int): the integer to be encoded.
            N (int): the number of bits to encode x.

        Returns:
            list[int]: a binary list representing the hobo encoding of the integer x.
        """
        return list(reversed([int(b) for b in format(x, f"0{N}b")]))

    @staticmethod
    def encode(var: Variable, precision: float = 1e-2) -> Term:
        bounds = var.bounds
        if var.domain is Domain.REAL:
            bounds = (bounds[0] / precision, bounds[1] / precision)

        abs_bound = np.abs(bounds[1] - bounds[0])
        n_binary = int(np.floor(np.log2(abs_bound if abs_bound != 0 else 1)))
        binary_vars = [BinaryVar(var.label + f"({i})") for i in range(n_binary + 1)]

        term = sum(2**i * binary_vars[i] for i in range(n_binary))
        term += (np.abs(bounds[1] - bounds[0]) + 1 - 2**n_binary) * binary_vars[-1]
        term += bounds[0]
        return term

    @staticmethod
    def evaluate(var: Variable, value: list[int] | int, precision: float = 1e-2) -> float:
        term = HOBO.encode(var)
        binary_var = sorted(
            term.variables(),
            key=lambda x: HOBO._extract_number(x.label),
        )

        binary_list = HOBO._hobo_encode(value, len(binary_var)) if isinstance(value, Number) else value

        if not HOBO.check_valid(binary_list)[0]:
            raise ValueError(f"invalid binary string {binary_list} with the HOBO encoding.")

        if len(binary_list) < len(binary_var):
            for _ in range(len(binary_var) - len(binary_list)):
                binary_list.append(0)
        elif len(binary_list) != len(binary_var):
            raise ValueError(f"expected {len(binary_var)} variables but received {len(binary_list)}")

        binary_dict: dict[BaseVariable, list[int]] = {binary_var[i]: [binary_list[i]] for i in range(len(binary_list))}

        if var.domain is Domain.REAL:
            term *= precision

        out = term.evaluate(binary_dict, precision=precision)

        out = int(out) if var.domain in {Domain.INTEGER, Domain.POSITIVE_INTEGER} else out

        if not var.domain.check_value(out):
            raise ValueError(
                f"The value {out} violates the domain {var.domain.__class__.__name__} of the variable {var}"
            )
        return out

    @staticmethod
    def encoding_constraint(var: Variable, precision: float = 1e-2) -> ComparisonTerm:
        raise NotImplementedError("HOBO encoding constraints are not supported at the moment")

    @staticmethod
    def num_binary_equivalent(var: "Variable", precision: float = 1e-2) -> int:
        bounds = var.bounds
        if var.domain is Domain.REAL:
            bounds = (bounds[0] / precision, bounds[1] / precision)

        n_binary = int(np.floor(np.log2(np.abs(bounds[1] - bounds[0]))))

        return n_binary + 1

    @staticmethod
    def check_valid(value: list[int] | int) -> tuple[bool, int]:
        return True, 0

    @staticmethod
    def term_equals_to(var: Variable, number: int, precision: float = 1e-2) -> Term:
        encoded_num: list[int] = []

        bounds = var.bounds
        if var.domain is Domain.REAL:
            bounds = (bounds[0] / precision, bounds[1] / precision)

        abs_bound = np.abs(bounds[1] - bounds[0])
        n_binary = int(np.floor(np.log2(abs_bound if abs_bound != 0 else 1)))

        aux_num = number

        aux_num -= int(bounds[0])

        overflow_val = np.abs(bounds[1] - bounds[0]) + 1 - 2**n_binary

        if aux_num >= overflow_val:
            encoded_num.insert(0, 1)
            aux_num -= overflow_val
        else:
            encoded_num.insert(0, 0)

        for i in range(n_binary, 0, -1):
            if aux_num >= 2**i:
                encoded_num.insert(0, 1)
                aux_num -= 2**i
            else:
                encoded_num.insert(0, 0)

        out_term = Term([1], Operation.MUL)

        for i in range(var.num_binary_equivalent()):
            out_term *= var[i] if encoded_num[i] == 0 else (1 - var[i])

        return out_term


class OneHot(Encoding):
    """Represents a One-Hot variable encoding class."""

    @property
    def name(self) -> str:
        return "ONE HOT"

    @staticmethod
    def _one_hot_encode(x: int, N: int) -> list[int]:
        """One-hot encode integer x in range [0, N-1].

        Args:
            x (int): the value to be encoded
            N (int): the number of bits to encode x.

        Raises:
            ValueError: if x is larger than N or less than 0

        Returns:
            list[int]: a binary list representing the one hot encoding of the integer x.
        """
        if not (0 <= x < N):
            raise ValueError(f"the input value ({x}) must be in range [0, {N - 1}]")
        return [1 if i == x else 0 for i in range(N)]

    @staticmethod
    def encode(var: Variable, precision: float = 1e-2) -> Term:
        bounds = var.bounds
        if var.domain is Domain.REAL:
            bounds = (precision * bounds[0], precision * bounds[1])

        n_binary = int(np.abs(bounds[1] - bounds[0])) + 1

        binary_vars = [BinaryVar(var.label + f"({i})") for i in range(n_binary)]

        term = Term([(bounds[0] + i) * binary_vars[i] for i in range(n_binary)], Operation.ADD)

        return term

    @staticmethod
    def evaluate(var: Variable, value: list[int] | int, precision: float = 1e-2) -> float:
        term = OneHot.encode(var)
        binary_var = sorted(
            term.variables(),
            key=lambda x: OneHot._extract_number(x.label),
        )

        binary_list = OneHot._one_hot_encode(value, len(binary_var) + 1) if isinstance(value, int) else value

        if not OneHot.check_valid(binary_list)[0]:
            raise ValueError(f"invalid binary string {binary_list} with the one hot encoding.")

        # after encoding we will have one less variable than the binary list, because the first variable is multiplied
        # by 0 so it is removed from the term.
        if len(binary_list) < len(binary_var) + 1:
            for _ in range(len(binary_var) - len(binary_list) + 1):
                binary_list.append(0)
        elif len(binary_list) != len(binary_var) + 1:
            raise ValueError(f"expected {len(binary_var)} variables but received {len(binary_list)}")

        binary_dict: dict[BaseVariable, list[int]] = {
            binary_var[i - 1]: [binary_list[i]] for i in range(1, len(binary_list))
        }

        if var.domain is Domain.REAL:
            term *= precision

        out = term.evaluate(binary_dict, precision=precision)

        out = int(out) if var.domain in {Domain.INTEGER, Domain.POSITIVE_INTEGER} else out

        if not var.domain.check_value(out):
            raise ValueError(
                f"The value {out} violates the domain {var.domain.__class__.__name__} of the variable {var}"
            )

        return out

    @staticmethod
    def encoding_constraint(var: Variable, precision: float = 1e-2) -> ComparisonTerm:
        bounds = var.bounds
        if var.domain is Domain.REAL:
            bounds = (bounds[0] / precision, bounds[1] / precision)

        n_binary = int(np.abs(bounds[1] - bounds[0])) + 1

        binary_vars = [BinaryVar(var.label + f"({i})") for i in range(n_binary)]
        return ComparisonTerm(1, sum(binary_vars), ComparisonOperation.EQ)

    @staticmethod
    def num_binary_equivalent(var: Variable, precision: float = 1e-2) -> int:
        bounds = var.bounds
        if var.domain is Domain.REAL:
            bounds = (bounds[0] / precision, bounds[1] / precision)

        n_binary = int(np.abs(bounds[1] - bounds[0])) + 1

        return n_binary

    @staticmethod
    def check_valid(value: list[int] | int) -> tuple[bool, int]:
        binary_list = OneHot._one_hot_encode(value, value) if isinstance(value, int) else value
        num_ones = binary_list.count(1)
        return num_ones == 1, (num_ones - 1) ** 2

    @staticmethod
    def term_equals_to(var: "Variable", number: int, precision: float = 1e-2) -> Term:
        out_term = Term([1], Operation.MUL)
        if var.domain is Domain.REAL:
            for i in range(var.num_binary_equivalent()):
                out_term *= (1 - var[i]) if i != number / precision else var[i]
        else:
            for i in range(var.num_binary_equivalent()):
                out_term *= (1 - var[i]) if i != number else var[i]
        return out_term


class DomainWall(Encoding):
    """Represents a Domain-wall variable encoding class."""

    @property
    def name(self) -> str:
        return "Domain Wall"

    @staticmethod
    def _domain_wall_encode(x: int, N: int) -> list[int]:
        """domain wall encode integer x in range [0, N-1].

        Args:
            x (int): the value to be encoded
            N (int): the number of bits to encode x.

        Raises:
            ValueError: if x is larger than N or less than 0

        Returns:
            list[int]: a binary list representing the domain wall encoding of the integer x.
        """
        if not (0 <= x <= N):
            raise ValueError(f"the input value ({x}) must be in range [0, {N}]")
        return [1] * x + [0] * (N - x)

    @staticmethod
    def encode(var: Variable, precision: float = 1e-2) -> Term:
        bounds = var.bounds
        if var.domain is Domain.REAL:
            bounds = (bounds[0] / precision, bounds[1] / precision)

        n_binary = int(np.abs(bounds[1] - bounds[0]))

        binary_vars = [BinaryVar(var.label + f"({i})") for i in range(n_binary)]

        term = Term([0], Operation.ADD)
        for i in range(n_binary):
            term += binary_vars[i]

        term += bounds[0]

        return term

    @staticmethod
    def evaluate(var: Variable, value: list[int] | int, precision: float = 1e-2) -> float:
        term = DomainWall.encode(var)
        binary_var = term.variables()
        binary_var = sorted(
            term.variables(),
            key=lambda x: DomainWall._extract_number(x.label),
        )

        binary_list = DomainWall._domain_wall_encode(value, len(binary_var)) if isinstance(value, int) else value

        if not DomainWall.check_valid(binary_list)[0]:
            raise ValueError(f"invalid binary string {binary_list} with the domain wall encoding.")

        if len(binary_list) < len(binary_var):
            for _ in range(len(binary_var) - len(binary_list)):
                binary_list.append(0)
        elif len(binary_list) != len(binary_var):
            raise ValueError(f"expected {len(binary_var)} variables but received {len(binary_list)}")

        binary_dict: dict[BaseVariable, list[int]] = {binary_var[i]: [binary_list[i]] for i in range(len(binary_list))}

        if var.domain is Domain.REAL:
            term *= precision

        out = term.evaluate(binary_dict, precision)

        out = int(out) if var.domain in {Domain.INTEGER, Domain.POSITIVE_INTEGER} else out

        if not var.domain.check_value(out):
            raise ValueError(
                f"The value {out} violates the domain {var.domain.__class__.__name__} of the variable {var}"
            )
        return out

    @staticmethod
    def encoding_constraint(var: Variable, precision: float = 1e-2) -> ComparisonTerm:
        bounds = var.bounds
        if var.domain is Domain.REAL:
            bounds = (bounds[0] / precision, bounds[1] / precision)

        n_binary = int(np.abs(bounds[1] - bounds[0])) + 1

        binary_vars = [BinaryVar(var.label + f"({i})") for i in range(n_binary)]
        return ComparisonTerm(
            0,
            sum(binary_vars[i + 1] * (1 - binary_vars[i]) for i in range(len(binary_vars) - 1)),
            ComparisonOperation.EQ,
        )

    @staticmethod
    def num_binary_equivalent(var: Variable, precision: float = 1e-2) -> int:
        bounds = var.bounds
        if var.domain is Domain.REAL:
            bounds = (bounds[0] / precision, bounds[1] / precision)

        n_binary = int(np.abs(bounds[1] - bounds[0]))

        return n_binary

    @staticmethod
    def check_valid(value: list[int] | int) -> tuple[bool, int]:
        binary_list = DomainWall._domain_wall_encode(value, value) if isinstance(value, int) else value
        value = sum(binary_list[i + 1] * (1 - binary_list[i]) for i in range(len(binary_list) - 1))
        return value == 0, value

    @staticmethod
    def term_equals_to(var: Variable, number: int, precision: float = 1e-2) -> Term:
        encoded_num: list[int] = []
        aux_number = number

        for i in range(var.num_binary_equivalent()):
            if i <= number:
                encoded_num.append(1)
            else:
                encoded_num.append(0)

        bounds = var.bounds
        if var.domain is Domain.REAL:
            bounds = (bounds[0] / precision, bounds[1] / precision)

        aux_number -= int(bounds[0])

        n_binary = int(np.abs(bounds[1] - bounds[0]))

        num_sum = 0
        for i in range(n_binary):
            if num_sum < aux_number:
                encoded_num.append(1)
                num_sum += 1
            else:
                encoded_num.append(0)

        if num_sum < aux_number:
            raise ValueError(f"There are not enough qubits to encode the number {number}")

        out_term = Term([1], Operation.MUL)

        for i in range(var.num_binary_equivalent()):
            out_term *= var[i] if encoded_num[i] == 0 else (1 - var[i])

        return out_term


# Variables ###


class BaseVariable(ABC):
    """Represents an abstract structure of any variable that can be included in the model."""

    def __init__(self, label: str, domain: Domain, bounds: tuple[float | None, float | None] = (None, None)) -> None:
        """initialize a new Variable object

        Args:
            label (str): The name of the variable.
            domain (Domain): The domain of the values this variable can take.
            bounds (tuple[float  |  None, float  |  None], optional): the bounds on the values of the variable
                                                The bounds have the structure (lower_bound, Upper_bound) both values
                                                included. Defaults to (None, None).
                                                Note: if None is selected then the lowest/highest possible value of the
                                                variable's domain is chosen.

        Raises:
            OutOfBoundsException: the lower bound or the upper bound don't correspond to the variable domain.
            InvalidBoundsError: the lower bound is higher than the upper bound.
        """
        self._label = label
        self._domain = domain

        lower_bound, upper_bound = bounds
        if lower_bound is None:
            lower_bound = domain.min()
        if upper_bound is None:
            upper_bound = domain.max()

        if not self.domain.check_value(upper_bound):
            raise OutOfBoundsException(
                f"the lower bound ({upper_bound}) does not respect the domain of the variable ({self.domain})"
            )
        if not self.domain.check_value(lower_bound):
            raise OutOfBoundsException(
                f"the upper bound ({lower_bound}) does not respect the domain of the variable ({self.domain})"
            )
        if lower_bound > upper_bound:
            raise InvalidBoundsError("lower bound can't be larger than the upper bound.")
        self._bounds = (lower_bound, upper_bound)

    @property
    def bounds(self) -> tuple[float, float]:
        """Property that stores a tuple representing the bounds of the values a variable is allowed to take.º

        Returns:
            tuple(float, float): The lower and upper bound of the variable.
        """
        return self._bounds

    @property
    def lower_bound(self) -> float:
        """The lower bound of the variable.

        Returns:
            float: the value of the lower bound.
        """
        return self._bounds[0]

    @property
    def upper_bound(self) -> float:
        """The upper bound of the variable.

        Returns:
            float: the value of the upper bound.
        """
        return self._bounds[1]

    @property
    def label(self) -> str:
        """the label (name) of the variable.

        Returns:
            string: the name of the variable.
        """
        return self._label

    @property
    def domain(self) -> Domain:
        """The domain of values that the variable is allowed to take.

        Returns:
            Domain: The domain of the values the variable can take.
        """
        return self._domain

    def set_bounds(self, lower_bound: float | None, upper_bound: float | None) -> None:
        """set the bounds of the variable.

        Args:
            lower_bound (float | None): The lower bound (if None the lowest allowed bound in the variable domain is
            selected). Defaults to None.
            upper_bound (float | None): The upper bound (if None the highest allowed bound in the variable domain is
            selected). Defaults to None.
        Raises:
            OutOfBoundsException: the lower bound or the upper bound don't correspond to the variable domain.
            InvalidBoundsError: the lower bound is higher than the upper bound.
        """
        if lower_bound is None:
            lower_bound = self._domain.min()
        if upper_bound is None:
            upper_bound = self._domain.max()
        if not self.domain.check_value(lower_bound):
            raise OutOfBoundsException(
                f"the lower bound ({lower_bound}) does not respect the domain of the variable ({self.domain})"
            )
        if not self.domain.check_value(upper_bound):
            raise OutOfBoundsException(
                f"the upper bound ({upper_bound}) does not respect the domain of the variable ({self.domain})"
            )
        if lower_bound > upper_bound:
            raise InvalidBoundsError(
                f"the lower bound ({lower_bound}) should not be greater than the upper bound ({upper_bound})"
            )
        self._bounds = (lower_bound, upper_bound)

    @abstractmethod
    def num_binary_equivalent(self) -> int:
        raise NotImplementedError

    @abstractmethod
    def evaluate(self, value: list[int] | Number, precision: float = 1e-2) -> float:
        """Evaluates the value of the variable given a binary string or a number.

        Args:
            value (list[int] | int | float): the value used to evaluate the variable.
            precision (float, optional): the precision of the floating point values. Defaults to 1e-2.

        Returns:
            float: the evaluated vale of the variable.
        """
        raise NotImplementedError

    def compare(self, other: BaseVariable) -> bool:
        """Checks if two Variable objects are equal based on their hash values.

        Args:
            other (`Variable`): the `Variable` object to be compared with.

        Returns:
            bool: a boolean value that indicates whether the hash value of the current `Variable` object (`self`) is
            equal to the hash value of the `other` `Variable` object passed as an argument.
        """
        return hash(self) == hash(other)

    def update_variable(self, domain: Domain, bounds: tuple[float | None, float | None]) -> None:
        """Replaces the information of the variable with those coming from the dictionary
        if the variable label is in the dictionary

        Args:
            var_dict (dict): A dictionary that holds the labels of the variables to be
                            changed alongside the new values they should take
        """

        self._domain = domain
        self.set_bounds(bounds[0], bounds[1])

    def __repr__(self) -> str:
        return f"{self._label}"

    def __str__(self) -> str:
        return f"{self._label}"

    def __add__(self, other: Number | BaseVariable | Term) -> Term:
        if isinstance(other, Term):
            return other + self

        return Term(elements=[self, other], operation=Operation.ADD)

    __radd__ = __add__
    __iadd__ = __add__

    def __mul__(self, other: Number | BaseVariable | Term) -> Term:
        if isinstance(other, Term):
            return other * self

        return Term(elements=[self, other], operation=Operation.MUL)

    def __rmul__(self, other: Number | BaseVariable | Term) -> Term:
        if isinstance(other, Term):
            return other * self

        return Term(elements=[other, self], operation=Operation.MUL)

    __imul__ = __mul__

    def __sub__(self, other: Number | BaseVariable | Term) -> Term:
        return self + -1 * other

    def __rsub__(self, other: Number | BaseVariable | Term) -> Term:
        return -1 * self + other

    __isub__ = __sub__

    def __neg__(self) -> Term:
        return -1 * self

    def __truediv__(self, other: Number) -> Term:
        if not isinstance(other, Number):
            raise NotImplementedError("Only division by numbers is currently supported")

        if other == 0:
            raise ValueError("Division by zero is not allowed")

        other = 1 / other
        return self * other

    __itruediv__ = __truediv__

    def __rtruediv__(self, other: Number | BaseVariable | Term) -> Term:
        raise NotSupportedOperation("Only division by numbers is currently supported")

    def __rfloordiv__(self, other: Number | BaseVariable | Term) -> Term:
        raise NotSupportedOperation("Only division by numbers is currently supported")

    def __pow__(self, a: int) -> Term:
        out: BaseVariable | Term = copy.copy(self)

        if a < 0:
            raise NotImplementedError("Negative Power is not Supported.")

        if a == 0:
            return Term(elements=[1], operation=Operation.ADD)

        for _ in range(a - 1):
            out *= copy.copy(self)

        if isinstance(out, BaseVariable):
            out = Term(elements=[out], operation=Operation.ADD)
        return out

    def __lt__(self, other: Number | BaseVariable | Term) -> ComparisonTerm:
        return ComparisonTerm(lhs=self, rhs=other, operation=ComparisonOperation.LT)

    def __le__(self, other: Number | BaseVariable | Term) -> ComparisonTerm:
        return ComparisonTerm(lhs=self, rhs=other, operation=ComparisonOperation.LE)

    def __eq__(self, other: Number | BaseVariable | Term) -> ComparisonTerm:  # type: ignore[override]
        return ComparisonTerm(lhs=self, rhs=other, operation=ComparisonOperation.EQ)

    def __ne__(self, other: Number | BaseVariable | Term) -> ComparisonTerm:  # type: ignore[override]
        return ComparisonTerm(lhs=self, rhs=other, operation=ComparisonOperation.NE)

    def __gt__(self, other: Number | BaseVariable | Term) -> ComparisonTerm:
        return ComparisonTerm(lhs=self, rhs=other, operation=ComparisonOperation.GT)

    def __ge__(self, other: Number | BaseVariable | Term) -> ComparisonTerm:
        return ComparisonTerm(lhs=self, rhs=other, operation=ComparisonOperation.GE)

    def __hash__(self) -> int:
        return hash((self._label, self._domain.value, self._bounds))


class BinaryVar(BaseVariable):
    """Represents Binary Variable structure."""

    def __init__(self, label: str) -> None:
        super().__init__(label=label, domain=Domain.BINARY)

    def num_binary_equivalent(self) -> int:  # noqa: PLR6301
        return 1

    def evaluate(self, value: list[int] | Number, precision: float = 1e-2) -> float:
        if isinstance(value, Number):
            if not self.domain.check_value(value):
                raise EvaluationError(f"Evaluating a Binary variable with a value {value} that is outside the domain.")
            return value
        if len(value) != 1:
            raise EvaluationError("Evaluating a Binary variable with a binary list of more than one item.")
        return value[0]

    def update_variable(self, domain: Domain, bounds: tuple[float | None, float | None]) -> None:
        raise NotImplementedError

    def __copy__(self) -> BinaryVar:
        return BinaryVar(label=self.label)


class SpinVar(BaseVariable):
    """Represents Spin Variable structure."""

    def __init__(self, label: str) -> None:
        super().__init__(label=label, domain=Domain.SPIN, bounds=(-1, 1))

    def num_binary_equivalent(self) -> int:  # noqa: PLR6301
        return 1

    def update_variable(self, domain: Domain, bounds: tuple[float | None, float | None]) -> None:
        raise NotImplementedError

    def evaluate(self, value: list[int] | Number, precision: float = 1e-2) -> float:
        if isinstance(value, Number):
            if not self.domain.check_value(value) and value != 0:
                raise EvaluationError(f"Evaluating a Spin variable with a value {value} that is outside the domain.")
            return -1 if value in {0, -1} else 1
        if len(value) != 1:
            raise EvaluationError("Evaluating a Spin variable with a list of more than one item.")
        return -1 if value[0] in {0, -1} else 1

    def __copy__(self) -> SpinVar:
        return SpinVar(label=self.label)


class Variable(BaseVariable):
<<<<<<< HEAD
    """Represents General Variable structure (Continuous, binary, or Spin).
    Note: For Binary or Spin variables it's recommended to use the BinaryVar and SpinVar objects."""

=======
>>>>>>> 2ab666ff
    def __init__(
        self,
        label: str,
        domain: Domain,
        bounds: tuple[float | None, float | None] = (None, None),
        encoding: type[Encoding] = HOBO,
    ) -> None:
        super().__init__(label=label, domain=domain, bounds=bounds)
        self._encoding = encoding
        self._precision = 1e-2
        self._term: Term | None = None
        self._bin_vars: list[BaseVariable] = []

    @property
    def encoding(self) -> type[Encoding]:
        return self._encoding

    @property
    def term(self) -> Term:
        if self._term is None:
            if self.bounds[1] > LARGE_BOUND or self.bounds[0] < -LARGE_BOUND:
                warn(
                    f"Encoding variable {self.label} which has the bounds {self.bounds}"
                    + "is very expensive and may take a very long time."
                )
            self._term = self.encode()
            self._bin_vars = self._term.variables()
        return self._term

    @property
    def bin_vars(self) -> list[BaseVariable]:
        if self._term is None:
            self._term = self.encode()
            self._bin_vars = self._term.variables()
        return self._bin_vars

    def __copy__(self) -> Variable:
        return Variable(label=self.label, domain=self.domain, bounds=self.bounds, encoding=self._encoding)

    def __getitem__(self, item: int) -> BaseVariable:
        if self._term is None:
            self._term = self.encode()
            self._bin_vars = self._term.variables()
        return self._bin_vars[item]

    def update_variable(
        self, domain: Domain, bounds: tuple[float | None, float | None], encoding: type[Encoding] | None = None
    ) -> None:
        self._encoding = encoding if encoding is not None else self._encoding
        return super().update_variable(domain, bounds)

    def evaluate(self, value: list[int] | Number, precision: float = 1e-2) -> float:
        if isinstance(value, Number):
            if not self.domain.check_value(value):
                raise ValueError(f"The value {value} is invalid for the domain {self.domain.value}")
            if value < self.lower_bound or value > self.upper_bound:
                raise ValueError(f"The value {value} is outside the defined bounds {self.bounds}")
            if self.domain == Domain.REAL:
                return value * precision
            return value
        return self.encoding.evaluate(self, value, precision=precision)

    def encode(self, precision: float = 1e-2) -> Term:
        self._precision = precision
        term = self.encoding.encode(self, precision=self._precision)
        self._term = copy.copy(term)
        self._bin_vars = self._term.variables()
        return term

    def num_binary_equivalent(self, precision: float = 1e-2) -> int:
        return self.encoding.num_binary_equivalent(self, precision=precision)

    def check_valid(self, binary_list: list[int]) -> tuple[bool, int]:
        return self.encoding.check_valid(binary_list)

    def encoding_constraint(self, precision: float = 1e-2) -> ComparisonTerm:
        return self.encoding.encoding_constraint(self, precision=precision)

    def term_equals_to(self, number: int, precision: float = 1e-2) -> Term:
        return self.encoding.term_equals_to(self, number, precision)


# Terms ###


class Term:
    """Represents a term that is constructed from a series of mathematical operations on Variable objects."""

    CONST = Variable(CONST_KEY, Domain.REAL)

    def __init__(self, elements: Sequence[BaseVariable | Term | Number], operation: Operation) -> None:
        """initialize a new term object.

        Args:
            elements (Sequence[BaseVariable  |  Term  |  Number]): a list of elements in the term.
            operation (Operation): the mathematical operation between these elements.

        Raises:
            ValueError: if the items inside elements are not from the listed types (BaseVariable  |  Term  |  Number).
        """
        self._operation = operation
        self._elements: dict[int, Number] = {}
        self._map: dict[int, BaseVariable | Term] = {}
        for e in elements:
            if isinstance(e, BaseVariable):
                if e in self:
                    if self.is_constant(e):
                        self[e] = self._apply_operation_on_constants([self[e], 1])
                    elif isinstance(e, BinaryVar) and self.operation == Operation.MUL:
                        self[e] = 1
                    else:
                        self[e] += 1
                else:
                    self[e] = 1
            elif isinstance(e, Number):
                if self.CONST in self:
                    self[self.CONST] = self._apply_operation_on_constants([self[self.CONST], e])
                else:
                    self[self.CONST] = e
            elif isinstance(e, Term):
                if e.operation == self._operation:
                    for key in e:
                        if key in self:
                            if isinstance(key, BaseVariable) and self.is_constant(key):
                                self[key] = self._apply_operation_on_constants([self[key], e[key]])
                            else:
                                self[key] += e[key]
                        else:
                            self[key] = e[key]
                else:
                    e_copy = copy.copy(e)
                    if len(e_copy) > 0:
                        coeff = 1.0
                        if e_copy.operation == Operation.MUL and self.CONST in e_copy:
                            coeff = e_copy.pop(self.CONST)
                        simple_e = e_copy.simplify()
                        simple_e = self.CONST if isinstance(simple_e, Term) and len(simple_e) == 0 else simple_e
                        if simple_e in self:
                            self[simple_e] += coeff  # self._apply_operation_on_constants([self[simple_e], coeff])
                        else:
                            self[simple_e] = coeff
                    elif len(e_copy) == 0:
                        if self.CONST in self:
                            self[self.CONST] = self._apply_operation_on_constants([self[self.CONST], 0])
                        else:
                            self[self.CONST] = 0
            else:
                raise ValueError(
                    f"Term accepts object of types Term or Variable but an object of type {e.__class__()} was given"
                )
        self.remove_zeros()

    @property
    def operation(self) -> Operation:
        """
        Returns:
            Operation: the operation between the term's elements.
        """
        return self._operation

    @property
    def degree(self) -> int:
        """
        Returns:
            int: the highest degree in the term.
        """
        degree = 0
        if self.operation == Operation.MUL:
            for element in self:
                if isinstance(element, Term):
                    degree += element.degree
                elif isinstance(element, BaseVariable) and not self.is_constant(element):
                    degree += int(self[element])
            return degree

        for element in self:
            if isinstance(element, Term):
                degree = max(degree, element.degree)
            elif isinstance(element, BaseVariable) and not self.is_constant(element):
                degree = max(degree, 1)
        return degree

    def replace_variables(self, var_dict: dict[BaseVariable, BaseVariable]) -> None:
        """Updates the variables in the term with new values.

        Args:
            var_dict (dict[BaseVariable, BaseVariable]): a dictionary where the keys are the old variables and
                the values are the new updated variable.

        Note: this is only effects Variable objects and it doesn't change anything about BinaryVar or SpinVar objects

        Raises:
            ValueError: if the replacement variable is not of the same type as the original variable.
        """
        for var, replacement_var in var_dict.items():
            if var in self and isinstance(var, Variable):
                if isinstance(replacement_var, Variable):
                    var.update_variable(
                        domain=replacement_var.domain, bounds=replacement_var.bounds, encoding=replacement_var.encoding
                    )
                else:
                    raise ValueError(
                        f"Can't update the variable {var} because the "
                        + f" {replacement_var} is not of the same type as {var}"
                    )

    def to_binary(self) -> Term:
        """Returns the term in binary format. That is encoding all continuous variables into
            binary according to the encoding defined in the variable.

        Raises:
            ValueError: The term contains operations that are not addition or multiplication.
            ValueError: the term contains an element that is not a Term or a BaseVariable.

        Returns:
            Term: the term after transforming all the variables into binary.
        """
        if self.operation not in {Operation.ADD, Operation.MUL}:
            raise ValueError("Can not evaluate any operation that is not Addition of Multiplication")
        out_list: list[BaseVariable | Term | Number] = []
        for e in self:
            if isinstance(e, Term):
                out_list.append(self[e] * e.to_binary())
            elif isinstance(e, BaseVariable):
                if self.is_constant(e):
                    out_list.append(self[e])
                elif isinstance(e, Variable):
                    x = e.encode()
                    if self.operation == Operation.MUL:
                        out_list.append(x ** int(self[e]))
                    else:
                        out_list.append(self[e] * x)
                else:
                    out_list.append(self[e] * e)
            else:
                raise ValueError(f"Evaluating term with elements of type {e.__class__} is not supported.")

        return Term(out_list, self.operation)

    def update_variable_bounds(self, var_dict: dict[BaseVariable, tuple[float | None, float | None]]) -> None:
        """update the bounds of the variables inside the term.

        Args:
            var_dict (dict[BaseVariable, tuple[float  |  None, float  |  None]]): a dictionary which has the variable
                    as its keys, and the new bounds as its values.
        """
        for var, bounds in var_dict.items():
            if var in self and isinstance(var, Variable):
                var.update_variable(domain=var.domain, bounds=bounds, encoding=var.encoding)

    def _apply_operation_on_constants(self, const_list: list[Number]) -> Number:
        out = 0.0 if self.operation in {Operation.ADD, Operation.SUB} else 1.0
        for c in const_list:
            if self.operation is Operation.ADD:
                out += float(c)
            elif self.operation is Operation.SUB:
                out -= float(c)
            elif self.operation is Operation.MUL:
                out *= float(c)
            elif self.operation is Operation.DIV:
                out /= float(c)

        return out

    def variables(self) -> list[BaseVariable]:
        """Returns the unique list of variables in the Term

        Returns:
            list[Variable]: The unique list of variables in the Term.
        """
        var = set()
        for e in self:
            if isinstance(e, BaseVariable) and not self.is_constant(e):
                var.add(e)
            elif isinstance(e, Term):
                var.update(e.variables())
        return list(var)

    def simplify(self) -> Term | BaseVariable:
        """Simplify the term object.

        Returns:
            Term | BaseVariable: the simplified term.
        """
        if len(self) == 1:
            item = next(iter(self._elements.keys()))
            if self._elements[item] == 1:
                return self._map[item]
        return self

    def pop(self, item: BaseVariable | Term) -> Number:
        """Remove an item from the term.

        Args:
            item (BaseVariable | Term): the item to be removed.

        Raises:
            KeyError: if item is not in the term.

        Returns:
            Number: the coefficient of the removed item.
        """
        try:
            return self._elements.pop(hash(item))
        except KeyError as e:
            raise KeyError(f'item "{item}" not found in the term.') from e

    def is_constant(self, variable: BaseVariable) -> bool:
        """Checks if the variable is a constant variable as defined by the Term class.

        Args:
            variable (BaseVariable): the variable to be checked.

        Returns:
            bool: True if the variable is a constant, False otherwise.
        """
        return variable.compare(self.CONST)

    def to_list(self) -> list[BaseVariable | Term | Number]:
        """Exports the current term into a list of its elements.

        Returns:
            list[BaseVariable | Term | Number]: A list of the elements inside the term.
        """
        out_list: list[BaseVariable | Term | Number] = []
        for e in self:
            if isinstance(e, BaseVariable) and self.is_constant(e):
                out_list.append(self[e])
            elif self.operation == Operation.MUL:
                for _ in range(int(self[e])):
                    out_list.append(e)
            else:
                out_list.append(self[e] * e if self[e] != 1 else e)
        return out_list

    def unfold_parentheses(self) -> Term:
        """Simplifies any parentheses in the term expression.

        Returns:
            Term: A new term with a more simplified form.
        """
        out = copy.copy(self)
        if out.operation != Operation.MUL:
            return out

        parentheses: list[tuple[Term, Number]] = []

        for e in out:
            if isinstance(e, Term) and e.operation == Operation.ADD:
                parentheses.append((copy.copy(e), out[e]))

        for term, _ in parentheses:
            out.pop(term)

        for _term, coeff in parentheses:
            term = copy.copy(_term)
            if coeff > 1:
                term **= int(coeff)
            final_out = []
            for t in term:
                final_out.append(t * out * term[t])
            out = Term(final_out, Operation.ADD)

        return out

    def remove_zeros(self) -> None:
        """Simplifies any un-necessary zeros from terms."""
        to_be_popped = []
        if self.operation == Operation.MUL and self.CONST in self and self[self.CONST] == 0:
            l = len(self)
            for _ in range(l):
                self._elements.popitem()
        for e in self:
            if self[e] == 0:
                to_be_popped.append(hash(e))
        for p in to_be_popped:
            self._elements.pop(p)

    def evaluate(self, var_values: Mapping[BaseVariable, list[int] | Number], precision: float = 1e-2) -> float:
        """Evaluates the term given a set of values for the variables in the term.

        Args:
            var_values (Mapping[BaseVariable, list[int]  |  Number]): the values of the variables in the term.
            precision (float, optional): the precision of the real variables in the term. Defaults to 1e-2.

        Raises:
            ValueError: if not all variables in the term are provided a value.

        Returns:
            float: the result from evaluating the term.
        """
        for var in self.variables():
            if var not in var_values:
                raise ValueError(f"Can not evaluate term because the value of the variable {var} is not provided.")
        output = 0.0 if self.operation in {Operation.ADD, Operation.SUB} else 1.0
        for e in self:
            if isinstance(e, Term):
                output = self._apply_operation_on_constants([output, e.evaluate(var_values, precision) * self[e]])
            elif isinstance(e, BaseVariable):
                if e.compare(self.CONST):
                    output = self._apply_operation_on_constants([output, self[e]])
                elif self.operation == Operation.MUL:
                    output = self._apply_operation_on_constants([output, e.evaluate(var_values[e]) ** self[e]])
                else:
                    output = self._apply_operation_on_constants([output, e.evaluate(var_values[e]) * self[e]])
        return output

    def get_constant(self) -> Number:
        """
        Returns:
            Number: The constant value of the term.
        """
        if self.CONST in self:
            return self[self.CONST]
        return 0 if self.operation in {Operation.ADD, Operation.SUB} else 1

    def __copy__(self) -> Term:
        return Term(copy.copy(self.to_list()), self.operation)

    def __repr__(self) -> str:
        if len(self) == 0:
            return "0"
        output_string = ""
        for i, e in enumerate(self):
            if isinstance(e, Term):
                term_str = str(e).strip()
                if len(term_str) > 0:
                    if term_str[0] == "(" and term_str[-1] == ")":
                        term_str = term_str.removeprefix("(").removesuffix(")")
                    output_string += f"({term_str}) " if self[e] == 1 else f"({self[e]}) * ({term_str}) "
            elif isinstance(e, BaseVariable):
                if self.is_constant(e):
                    if self.operation in {Operation.ADD, Operation.SUB} and self[e] == 0:
                        continue
                    if self.operation in {Operation.MUL, Operation.DIV} and self[e] == 1:
                        continue
                    output_string += f"({self[e]}) "
                elif (self.operation is Operation.MUL or self.operation is Operation.DIV) and self[e] > 1:
                    output_string += f"({e}^{self[e]}) "
                else:
                    output_string += f"{e} " if self[e] == 1 else f"({self[e]}) * {e} "
            else:
                output_string += f"{e} "
            if i < len(self) - 1:
                output_string += f"{self.operation.value} "

        return output_string

    __str__ = __repr__

    def __getitem__(self, item: BaseVariable | Term) -> Number:
        return self._elements[hash(item)]

    def __setitem__(self, key: BaseVariable | Term, item: Number) -> None:
        self._map[hash(key)] = key
        self._elements[hash(key)] = item

    def __hash__(self) -> int:
        return hash((frozenset(self._elements.items()), self.operation))

    def __iter__(self) -> Iterator[BaseVariable | Term]:
        for e in self._elements:
            yield self._map[e]

    def __contains__(self, item: BaseVariable | Term) -> bool:
        item_hash = hash(item)
        return any(item_hash == e for e in self._elements)

    __next__ = __iter__

    def __len__(self) -> int:
        return len(self._elements)

    def __add__(self, other: Number | BaseVariable | Term) -> Term:
        out = self.to_list() if self.operation == Operation.ADD else [copy.copy(self)]
        out.append(other)
        return Term(out, Operation.ADD)

    __iadd__ = __add__

    def __radd__(self, other: Number | BaseVariable | Term) -> Term:
        out = self.to_list() if self.operation == Operation.ADD else [copy.copy(self)]
        out.insert(0, other)
        return Term(out, Operation.ADD)

    def __mul__(self, other: Number | BaseVariable | Term) -> Term:
        out = self.to_list() if self.operation == Operation.MUL else [copy.copy(self)]
        out.append(other)
        return Term(out, Operation.MUL).unfold_parentheses()

    __imul__ = __mul__

    def __rmul__(self, other: Number | BaseVariable | Term) -> Term:
        out = self.to_list() if self.operation == Operation.MUL else [copy.copy(self)]
        out.insert(0, other)
        return Term(out, Operation.MUL).unfold_parentheses()

    def __neg__(self) -> Term:
        return -1 * self

    def __sub__(self, other: Number | BaseVariable | Term) -> Term:
        return self + -1 * other

    def __rsub__(self, other: Number | BaseVariable | Term) -> Term:
        return -1 * self + other

    __isub__ = __sub__

    def __truediv__(self, other: Number) -> Term:
        if not isinstance(other, Number):
            raise NotImplementedError("Only division by numbers is currently supported")

        if other == 0:
            raise ValueError("Division by zero is not allowed")

        other = 1 / other
        return self * other

    __itruediv__ = __truediv__

    def __rtruediv__(self, other: Number | BaseVariable | Term) -> Term:
        raise NotSupportedOperation("Only division by numbers is currently supported")

    def __rfloordiv__(self, other: Number | BaseVariable | Term) -> Term:
        raise NotSupportedOperation("Only division by numbers is currently supported")

    def __pow__(self, a: int) -> Term:
        if self.operation == Operation.ADD:
            out = copy.copy(self)
            for _ in range(a - 1):
                out_list = []
                for element in self:
                    out_list.append(out * copy.copy(element) * self[element])
                out = Term(out_list, Operation.ADD)
            return out
        if self.operation == Operation.MUL:
            out = copy.copy(self)
            for element in out:
                out[element] += a
            return out
        raise NotImplementedError(
            "The power operation for terms that are not addition or multiplication is not supported."
        )

    def __lt__(self, other: Number | BaseVariable | Term) -> ComparisonTerm:
        return ComparisonTerm(lhs=self, rhs=other, operation=ComparisonOperation.LT)

    def __le__(self, other: Number | BaseVariable | Term) -> ComparisonTerm:
        return ComparisonTerm(lhs=self, rhs=other, operation=ComparisonOperation.LE)

    def __eq__(self, other: Number | BaseVariable | Term) -> ComparisonTerm:  # type: ignore[override]
        return ComparisonTerm(lhs=self, rhs=other, operation=ComparisonOperation.EQ)

    def __ne__(self, other: Number | BaseVariable | Term) -> ComparisonTerm:  # type: ignore[override]
        return ComparisonTerm(lhs=self, rhs=other, operation=ComparisonOperation.NE)

    def __gt__(self, other: Number | BaseVariable | Term) -> ComparisonTerm:
        return ComparisonTerm(lhs=self, rhs=other, operation=ComparisonOperation.GT)

    def __ge__(self, other: Number | BaseVariable | Term) -> ComparisonTerm:
        return ComparisonTerm(lhs=self, rhs=other, operation=ComparisonOperation.GE)


class ComparisonTerm:
    """Represents a comparison term that is constructed from a series of mathematical operations on Variable objects."""

    def __init__(
        self, lhs: Number | BaseVariable | Term, rhs: Number | BaseVariable | Term, operation: ComparisonOperation
    ) -> None:
        """Initializes a new comparison term.

        Args:
            lhs (Number | BaseVariable | Term): the left hand side of the comparison term.
            rhs (Number | BaseVariable | Term): the right hand side of the comparison term.
            operation (ComparisonOperation): the comparison operations between the left and right hand sides.
        """
        term = lhs - rhs
        if not isinstance(term, Term):
            term = Term([term], Operation.ADD)
        const = -1 * term.pop(Term.CONST) if Term.CONST in term else 0
        self._lhs = term
        self._rhs = Term([const], Operation.ADD)
        self._operation = operation

    @property
    def operation(self) -> ComparisonOperation:
        """
        Returns:
            ComparisonOperation: the comparison operation between the left and right hand sides.
        """
        return self._operation

    @property
    def lhs(self) -> Term:
        """
        Returns:
            Term: the left hand side of the comparison term.
        """
        return self._lhs

    @property
    def rhs(self) -> Term:
        """
        Returns:
            Term: the right hand side of the comparison term.
        """
        return self._rhs

    def variables(self) -> list[BaseVariable]:
        """Returns the unique list of variables in the Term

        Returns:
            list[Variable]: The unique list of variables in the Term.
        """
        lhs_var = self._lhs.variables()
        rhs_var = self._rhs.variables()

        var = set()
        var.update(lhs_var)
        var.update(rhs_var)

        return list(var)

    def degree(self) -> int:
        """
        Returns:
            int: the maximum degree in the left and right hand sides of the comparison term.
        """
        return max(self.rhs.degree, self.lhs.degree)

    def to_list(self) -> list:
        """Exports the comparison term into a list.

        Returns:
            list: a list constructed from all the elements in the left and right hand sides of the comparison term.
        """
        out = self.rhs.to_list()
        out.extend(self.lhs.to_list())
        return out

    def to_binary(self) -> ComparisonTerm:
        """Returns the comparison term in binary format. That is encoding all continuous variables into
            binary according to the encoding defined in the variable.

        Returns:
            ComparisonTerm: the comparison term after transforming all the variables into binary.
        """
        return ComparisonTerm(rhs=self.rhs.to_binary(), lhs=self.lhs.to_binary(), operation=self.operation)

    def _apply_comparison_operation(self, v1: Number, v2: Number) -> bool:
        """Compare two arguments.

        Args:
            v1 (Number): the left hand side value.
            v2 (Number): the right hand side value.

        Raises:
            ValueError: if the comparison term's operation is invalid.

        Returns:
            bool: the result of the comparison between v1 and v2 assuming the
            comparison operation of the comparison term object.
        """
        if self.operation is ComparisonOperation.EQ:
            return v1 == v2
        if self.operation is ComparisonOperation.GE:
            return v1 >= v2
        if self.operation is ComparisonOperation.GT:
            return v1 > v2
        if self.operation is ComparisonOperation.LE:
            return v1 <= v2
        if self.operation is ComparisonOperation.LT:
            return v1 < v2
        if self.operation is ComparisonOperation.NE:
            return v1 != v2
        raise ValueError(f"Unsupported Operation of type {self.operation.value}")

    def evaluate(self, var_values: dict[BaseVariable, list[int]], precision: float = 1e-2) -> bool:
        """Evaluates the comparison term given a set of values for the variables in the term.

        Args:
            var_values (Mapping[BaseVariable, list[int]  |  Number]): the values of the variables in the comparison term.
            precision (float, optional): the precision of the real variables in the comparison term. Defaults to 1e-2.

        Returns:
            bool: the result from evaluating the comparison term.
        """
        return self._apply_comparison_operation(
            self._lhs.evaluate(var_values, precision), self._rhs.evaluate(var_values, precision)
        )

    def replace_variables(self, var_dict: dict[BaseVariable, BaseVariable]) -> None:
        """Updates the variables in the comparison term with new values.

        Args
        var_dict : dict[BaseVariable, BaseVariable]
        a dictionary where the keys are the old variables and the values are the new updated variable.

        Note: this is only effects Variable objects and it doesn't change anything about BinaryVar or SpinVar objects
        """
        self.lhs.replace_variables(var_dict)
        self.rhs.replace_variables(var_dict)

    def update_variable_bounds(self, var_dict: dict[BaseVariable, tuple[float | None, float | None]]) -> None:
        """update the bounds of the variables inside the term.

        Args
        var_dict : dict[BaseVariable, tuple[float | None, float | None]]
        a dictionary which has the variable as its keys, and the new bounds as its values.
        """
        if isinstance(self.lhs, Term):
            self.lhs.update_variable_bounds(var_dict)
        if isinstance(self.rhs, Term):
            self.rhs.update_variable_bounds(var_dict)

    def __copy__(self) -> ComparisonTerm:
        return ComparisonTerm(rhs=copy.copy(self.rhs), lhs=copy.copy(self.lhs), operation=self.operation)

    def __repr__(self) -> str:
        return f"{self.lhs!s} {self.operation.value} {self.rhs!s}"

    __str__ = __repr__

    def __bool__(self) -> bool:
        if self.rhs.degree == self.lhs.degree == 0:
            return self.rhs.get_constant() == self.lhs.get_constant()
        raise TypeError(
            "Symbolic Constraint Term objects do not have an inherent truth value. "
            "Use a method like .evaluate() to obtain a Boolean value."
        )<|MERGE_RESOLUTION|>--- conflicted
+++ resolved
@@ -22,7 +22,6 @@
 from warnings import warn
 
 import numpy as np
-from exceptiongroup import catch
 
 from qilisdk.common.exceptions import EvaluationError, InvalidBoundsError, NotSupportedOperation, OutOfBoundsException
 
@@ -910,12 +909,9 @@
 
 
 class Variable(BaseVariable):
-<<<<<<< HEAD
     """Represents General Variable structure (Continuous, binary, or Spin).
     Note: For Binary or Spin variables it's recommended to use the BinaryVar and SpinVar objects."""
 
-=======
->>>>>>> 2ab666ff
     def __init__(
         self,
         label: str,
