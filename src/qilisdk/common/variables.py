--- conflicted
+++ resolved
@@ -18,12 +18,8 @@
 import re
 from abc import ABC, abstractmethod
 from enum import Enum
-<<<<<<< HEAD
-from typing import Iterator, Mapping, Sequence, TypeVar
-=======
+
 from typing import TYPE_CHECKING, Iterator, Mapping, Sequence, TypeVar
-from warnings import warn
->>>>>>> c35065bf
 
 import numpy as np
 
