--- conflicted
+++ resolved
@@ -13,26 +13,5 @@
 # limitations under the License.
 from abc import ABC
 
-<<<<<<< HEAD
-from qilisdk.common.model import Model
-from qilisdk.common.variables import Number
 
-
-class Result(ABC): ...
-
-
-class FunctionalResult(Result):
-    @abstractmethod
-    def compute_cost(self, cost_model: Model) -> Number:
-        """Compute the cost of the functional given a cost model.
-
-        Args:
-            cost_model (Model): The Model object used to represent the cost of different states.
-
-        Returns:
-            float: the cost of the results.
-        """
-=======
-
-class Result(ABC): ...
->>>>>>> 87f6fe2b
+class Result(ABC): ...