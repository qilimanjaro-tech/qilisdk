--- conflicted
+++ resolved
@@ -15,11 +15,7 @@
 
 import numpy as np
 
-<<<<<<< HEAD
 from qilisdk.common.variables import Parameter, RealNumber
-=======
-from qilisdk.common.variables import Number, Parameter
->>>>>>> 21b362ab
 from qilisdk.utils.visualization import CircuitStyle
 from qilisdk.yaml import yaml
 
@@ -113,22 +109,14 @@
         for i, parameter in enumerate(self._parameters.values()):
             parameter.set_value(values[i])
 
-<<<<<<< HEAD
     def set_parameters(self, parameter_dict: dict[str, RealNumber]) -> None:
         """Set the parameter values by their label. No need to provide the full list of parameters.
 
         Args:
-            parameter_dict (dict[str, RealNumber]): _description_
-=======
-    def set_parameters(self, parameter_dict: dict[str, Number]) -> None:
-        """Set the parameter values by their label. No need to provide the full list of parameters.
-
-        Args:
-            parameter_dict (dict[str, Number]): _description_
->>>>>>> 21b362ab
+            parameter_dict (dict[str, RealNumber]): A dictionary with the labels of the parameters to be modified and their new value.
 
         Raises:
-            ValueError: _description_
+            ValueError: if the label provided doesn't correspond to a parameter defined in this circuit.
         """
         for label, param in parameter_dict.items():
             if label not in self._parameters:
