--- conflicted
+++ resolved
@@ -212,10 +212,7 @@
     Represents a quantum gate that can be used in quantum circuits.
     """
 
-<<<<<<< HEAD
-    def __init__(self, target_qubits: tuple[int, ...], parameters: dict[str, Parameter] = {}, parameter_transforms: dict[str, Term] = {}) -> None:
-=======
-    def __init__(self, target_qubits: tuple[int, ...], parameters: dict[str, Parameter] | None = None) -> None:
+    def __init__(self, target_qubits: tuple[int, ...], parameters: dict[str, Parameter] | None = None, parameter_transforms: dict[str, Term] | None = None) -> None:
         """Build a basic gate.
 
         Args:
@@ -225,19 +222,14 @@
         Raises:
             ValueError: if duplicate target qubits are found.
         """
->>>>>>> 891eef17
         # Check for duplicate integers in target_qubits.
         super(BasicGate, self).__init__()
         if len(target_qubits) != len(set(target_qubits)):
             raise ValueError("Duplicate target qubits found.")
 
         self._target_qubits: tuple[int, ...] = target_qubits
-<<<<<<< HEAD
-        self._parameters: dict[str, Parameter] = parameters
-        self._parameter_transforms: dict[str, Term] = parameter_transforms
-=======
         self._parameters: dict[str, Parameter] = parameters or {}
->>>>>>> 891eef17
+        self._parameter_transforms: dict[str, Term] = parameter_transforms or {}
         self._matrix: np.ndarray = self._generate_matrix()
 
         # Check that anything mentioned in parameter_transforms is also in parameters
