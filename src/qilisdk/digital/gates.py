# Copyright 2025 Qilimanjaro Quantum Tech
#
# Licensed under the Apache License, Version 2.0 (the "License");
# you may not use this file except in compliance with the License.
# You may obtain a copy of the License at
#
#     http://www.apache.org/licenses/LICENSE-2.0
#
# Unless required by applicable law or agreed to in writing, software
# distributed under the License is distributed on an "AS IS" BASIS,
# WITHOUT WARRANTIES OR CONDITIONS OF ANY KIND, either express or implied.
# See the License for the specific language governing permissions and
# limitations under the License.
from __future__ import annotations

from abc import ABC, abstractmethod
from typing import ClassVar, Generic, TypeVar

import numpy as np
from scipy.linalg import expm
from typing_extensions import Self

from qilisdk.common.variables import Parameter
from qilisdk.yaml import yaml

from .exceptions import (
    GateHasNoMatrixError,
    GateNotParameterizedError,
    InvalidParameterNameError,
    ParametersNotEqualError,
)

TBasicGate = TypeVar("TBasicGate", bound="BasicGate")


class Gate(ABC):
    """
    Represents a quantum gate that can be used in quantum circuits.
    """

    PARAMETER_NAMES: ClassVar[list[str]] = []

    @property
    @abstractmethod
    def name(self) -> str:
        """
        Retrieve the name of the gate.

        Returns:
            str: The name of the gate.
        """

    @property
    @abstractmethod
    def matrix(self) -> np.ndarray:
        """
        Retrieve the matrix of the gate.

        Raises:
            GateHasNoMatrixError: If gate has no matrix.

        Returns:
            np.ndarray: The matrix of the gate.
        """

    @property
    def control_qubits(self) -> tuple[int, ...]:
        """
        Retrieve the indices of the control qubits.

        Returns:
            tuple[int, ...]: A tuple containing the indices of the control qubits.
        """
        return ()

    @property
    def target_qubits(self) -> tuple[int, ...]:
        """
        Retrieve the indices of the target qubits.

        Returns:
            tuple[int, ...]: A tuple containing the indices of the target qubits.
        """
        return ()

    @property
    def qubits(self) -> tuple[int, ...]:
        """
        Retrieve all qubits associated with the gate, including both control and target qubits.

        Returns:
            tuple[int, ...]: A tuple of all qubit indices on which the gate operates.
        """
        return self.control_qubits + self.target_qubits

    @property
    def nqubits(self) -> int:
        """
        Retrieve the number of qubits the gate acts upon.

        Returns:
            int: The number of qubits for this gate.
        """
        return len(self.qubits)

    @property
    def nparameters(self) -> int:
        """
        Retrieve the number of parameters for the gate.

        Returns:
            int: The count of parameters needed by the gate.
        """
        return len(self.get_parameters())

    @property
    def is_parameterized(self) -> bool:
        """
        Determine whether the gate requires parameters.

        Returns:
            bool: True if the gate is parameterized; otherwise, False.
        """
        return self.nparameters != 0

    @property
    def parameters(self) -> dict[str, Parameter]:
        """Returns the raw parameter objects stored in the gate.

        Returns:
            dict[str, Parameter]: A dictionary mapping each Parameter object to its label.
        """
        return {}

    def get_parameters(self) -> dict[str, float]:  # noqa: PLR6301
        """
        Retrieve a mapping of parameter names to their corresponding values.

        Returns:
            dict[str, float]: A dictionary mapping each parameter name to its numeric value.
        """
        return {}

    def get_parameter_names(self) -> list[str]:
        """
        Retrieve the symbolic names of the gate's parameters.

        Returns:
            list[str]: A list containing the names of the parameters.
        """
        return list(self.get_parameters())

    def get_parameter_values(self) -> list[float]:
        """
        Retrieve the numerical values assigned to the gate's parameters.

        Returns:
            list[float]: A list containing the parameter values.
        """
        return list(self.get_parameters().values())

    def set_parameters(self, parameters: dict[str, float]) -> None:
        """
        Set the parameters for the gate using a dictionary mapping names to values.

        Args:
            parameters (dict[str, float]): A dictionary where keys are parameter names and values are the new parameter values.

        Raises:
            GateNotParameterizedError: If gate is not parameterized.
            InvalidParameterNameError: If any provided parameter name is not valid for this gate.
        """
        if not self.is_parameterized:
            raise GateNotParameterizedError

        if any(name not in self.get_parameters() for name in parameters):
            raise InvalidParameterNameError

    def set_parameter_values(self, values: list[float]) -> None:
        """
        Set the numerical values for the gate's parameters.

        Args:
            values (list[float]): A list containing new parameter values.

        Raises:
            GateNotParameterizedError: If gate is not parameterized.
            ParametersNotEqualError: If the number of provided values does not match the expected parameter count.
        """
        if not self.is_parameterized:
            raise GateNotParameterizedError

        if len(values) != len(self.get_parameters()):
            raise ParametersNotEqualError

    def __repr__(self) -> str:
        qubits_str = f"({self.qubits[0]})" if self.nqubits == 1 else str(self.qubits)
        return f"{self.name}{qubits_str}"


@yaml.register_class
class BasicGate(Gate):
    """
    Represents a quantum gate that can be used in quantum circuits.
    """

    def __init__(self, target_qubits: tuple[int, ...], parameters: dict[str, Parameter] = {}) -> None:
        # Check for duplicate integers in target_qubits.
        if len(target_qubits) != len(set(target_qubits)):
            raise ValueError("Duplicate target qubits found.")

        self._target_qubits: tuple[int, ...] = target_qubits
        self._parameters: dict[str, Parameter] = parameters
        self._matrix: np.ndarray = self._generate_matrix()

    @property
    def matrix(self) -> np.ndarray:
        return self._matrix

    @property
    def target_qubits(self) -> tuple[int, ...]:
        return self._target_qubits

    @property
    def parameters(self) -> dict[str, Parameter]:
        return self._parameters

    def get_parameters(self) -> dict[str, float]:
        return {k: v.value for k, v in self._parameters.items()}

    def set_parameters(self, parameters: dict[str, float]) -> None:
        super().set_parameters(parameters=parameters)
        for k, v in parameters.items():
            self._parameters[k].set_value(v)
        self._matrix = self._generate_matrix()

    def set_parameter_values(self, values: list[float]) -> None:
        super().set_parameter_values(values=values)

        for key, value in zip(self.get_parameters(), values):
            self._parameters[key].set_value(value)

        self._matrix = self._generate_matrix()

    def controlled(self: Self, *control_qubits: int) -> Controlled[Self]:
        """
        Creates a controlled version of this unitary gate.

        This method returns a new instance of a Controlled gate where the provided qubits serve as the
        control qubits and the current unitary gate is used as the target. The resulting gate operates
        on both the control and target qubits.

        Args:
            *control_qubits (int): One or more integer indices specifying the control qubits.

        Returns:
            Controlled: A new Controlled gate instance that wraps this unitary gate with the specified control qubits.
        """
        return Controlled(*control_qubits, basic_gate=self)

    def adjoint(self: Self) -> Adjoint[Self]:
        """
        Returns the adjoint (conjugate transpose) of this unitary gate.

        This method constructs and returns a new gate whose matrix is the conjugate transpose of the current
        gate's matrix. The adjoint (or Hermitian conjugate) is commonly used to reverse the effect of a unitary operation.

        Returns:
            Adjoint: A new Adjoint gate instance representing the adjoint of this gate.
        """
        return Adjoint(basic_gate=self)

    def exponential(self: Self) -> Exponential[Self]:
        """
        Returns the exponential of this unitary gate.

        This method computes the matrix exponential of the current gate's matrix, resulting in a new gate.
        The matrix exponential is useful for representing continuous time evolution in quantum systems and
        appears in various quantum mechanics and quantum computing applications.

        Returns:
            Exponential: A new Exponential gate instance whose matrix is the matrix exponential of the current gate's matrix.
        """
        return Exponential(basic_gate=self)

    @abstractmethod
    def _generate_matrix(self) -> np.ndarray: ...


@yaml.register_class
class Modified(Gate, Generic[TBasicGate]):
    def __init__(self, basic_gate: TBasicGate) -> None:
        self._basic_gate: TBasicGate = basic_gate
        self._matrix: np.ndarray
        self._parameters: dict[str, Parameter] = self._basic_gate.parameters

    @property
    def basic_gate(self) -> TBasicGate:
        return self._basic_gate

    @property
    def matrix(self) -> np.ndarray:
        return self._matrix

    @property
    def target_qubits(self) -> tuple[int, ...]:
        return self._basic_gate.target_qubits

    @property
    def nparameters(self) -> int:
        return self._basic_gate.nparameters

    @property
    def is_parameterized(self) -> bool:
        return self._basic_gate.is_parameterized

<<<<<<< HEAD
=======
    @property
    def parameters(self) -> dict[str, Parameter]:
        return self._parameters

>>>>>>> 21b362ab
    def get_parameters(self) -> dict[str, float]:
        return self._basic_gate.get_parameters()

    def get_parameter_names(self) -> list[str]:
        return self._basic_gate.get_parameter_names()

    def get_parameter_values(self) -> list[float]:
        return self._basic_gate.get_parameter_values()

    def set_parameters(self, parameters: dict[str, float]) -> None:
        self._basic_gate.set_parameters(parameters=parameters)
        self._matrix = self._generate_matrix()

    def set_parameter_values(self, values: list[float]) -> None:
        self._basic_gate.set_parameter_values(values=values)
        self._matrix = self._generate_matrix()

    @abstractmethod
    def _generate_matrix(self) -> np.ndarray: ...

    def is_modified_from(self, gate_type: type[TBasicGate]) -> bool:
        return isinstance(self.basic_gate, gate_type)


@yaml.register_class
class Controlled(Modified[TBasicGate]):
    def __init__(self, *control_qubits: int, basic_gate: TBasicGate) -> None:
        super().__init__(basic_gate=basic_gate)

        # Check for duplicate integers in control_qubits.
        if len(control_qubits) != len(set(control_qubits)):
            raise ValueError("Duplicate control qubits found.")

        # Check if any integer in control_qubits is also in unitary_gate.target_qubits.
        if set(control_qubits) & set(basic_gate.target_qubits):
            raise ValueError("Some control qubits are the same as unitary gate's target qubits.")

        self._control_qubits = control_qubits
        self._matrix = self._generate_matrix()

    def _generate_matrix(self) -> np.ndarray:
        I_full = np.eye(1 << self.nqubits, dtype=complex)
        # Construct projector P_control = |1...1><1...1| on the n control qubits.
        P = np.array([[0, 0], [0, 1]], dtype=complex)
        for _ in range(len(self.control_qubits) - 1):
            P = np.kron(P, np.array([[0, 0], [0, 1]], dtype=complex))
        # Extend the projector to the full space (control qubits ⊗ target qubit). It acts as P_control ⊗ I_target.
        I_target = np.eye(1 << len(self.target_qubits), dtype=complex)
        # The controlled gate is then:
        controlled = I_full + np.kron(P, self.basic_gate.matrix - I_target)
        return controlled

    @property
    def control_qubits(self) -> tuple[int, ...]:
        return self._control_qubits

    @property
    def name(self) -> str:
        return "C" * len(self.control_qubits) + self.basic_gate.name


@yaml.register_class
class Adjoint(Modified[TBasicGate]):
    """
    Represents the adjoint (conjugate transpose) of a unitary gate.
    """

    def __init__(self, basic_gate: TBasicGate) -> None:
        super().__init__(basic_gate=basic_gate)
        self._matrix = self._generate_matrix()

    def _generate_matrix(self) -> np.ndarray:
        return self.basic_gate.matrix.conj().T

    @property
    def name(self) -> str:
        """
        Get the name of the adjoint gate.

        The name is constructed by appending an adjoint symbol (†) to the name of the underlying gate.
        For example, if the underlying gate's name is "X", this property returns "X†".

        Returns:
            str: The name of the adjoint gate.
        """
        return self.basic_gate.name + "†"


@yaml.register_class
class Exponential(Modified[TBasicGate]):
    """
    Represents the exponential of a unitary gate.
    The matrix of this gate is computed as the matrix exponential (e^(gate.matrix))
    of the underlying gate's matrix.
    """

    def __init__(self, basic_gate: TBasicGate) -> None:
        super().__init__(basic_gate=basic_gate)
        self._matrix = self._generate_matrix()

    def _generate_matrix(self) -> np.ndarray:
        return expm(self.basic_gate.matrix)

    @property
    def name(self) -> str:
        """
        Get the name of the exponential gate.

        The name is constructed by prepending the underlying gate's name within "e^".
        For example, if the underlying gate's name is "X", the exponential gate's name is "e^X".

        Returns:
            str: The generated name of the exponential gate.
        """
        return f"e^{self.basic_gate.name}"


@yaml.register_class
class M(Gate):
    """
    Measurement operation on a qubit. The measurement is performed in the computational basis and the
    result is stored in a classical bit with the same label as the measured qubit.
    """

    def __init__(self, *qubits: int) -> None:
        """
        Initialize a measurement operation.

        Args:
            qubit (int): The qubit index to be measured.
        """
        self._target_qubits = qubits

    @property
    def name(self) -> str:
        return "M"

    @property
    def matrix(self) -> np.ndarray:
        raise GateHasNoMatrixError

    @property
    def target_qubits(self) -> tuple[int, ...]:
        return self._target_qubits


@yaml.register_class
class X(BasicGate):
    """
    The Pauli-X gate.

    The associated matrix is:

    .. code-block:: text

       [[0, 1],
       [1, 0]]

    This is a pi radians rotation around the X-axis in the Bloch sphere.
    """

    def __init__(self, qubit: int) -> None:
        """
        Initialize a Pauli-X gate.

        Args:
            qubit (int): The target qubit index for the X gate.
        """
        super().__init__(target_qubits=(qubit,))

    @property
    def name(self) -> str:
        return "X"

    def _generate_matrix(self) -> np.ndarray:  # noqa: PLR6301
        return np.array([[0, 1], [1, 0]], dtype=complex)


@yaml.register_class
class Y(BasicGate):
    """
    The Pauli-Y gate.

    The associated matrix is:

    .. code-block:: text

       [[ 0, -i ],
        [ i,  0 ]]

    This is a pi radians rotation around the Y-axis in the Bloch sphere.
    """

    def __init__(self, qubit: int) -> None:
        """
        Initialize a Pauli-Y gate.

        Args:
            qubit (int): The target qubit index for the Y gate.
        """
        super().__init__(target_qubits=(qubit,))

    @property
    def name(self) -> str:
        return "Y"

    def _generate_matrix(self) -> np.ndarray:  # noqa: PLR6301
        return np.array([[0, -1j], [1j, 0]], dtype=complex)


@yaml.register_class
class Z(BasicGate):
    """
    The Pauli-Z gate.

    The associated matrix is:

    .. code-block:: text

        [[1, 0],
        [0, -1]]

    This is a pi radians rotation around the Z-axis in the Bloch sphere.
    """

    def __init__(self, qubit: int) -> None:
        """
        Initialize a Pauli-Z gate.

        Args:
            qubit (int): The target qubit index for the Z gate.
        """
        super().__init__(target_qubits=(qubit,))

    @property
    def name(self) -> str:
        return "Z"

    def _generate_matrix(self) -> np.ndarray:  # noqa: PLR6301
        return np.array([[1, 0], [0, -1]], dtype=complex)


@yaml.register_class
class H(BasicGate):
    """
    The Hadamard gate.

    The associated matrix is:

    .. code-block:: text

        [[1/sqrt(2),  1/sqrt(2)],
         [1/sqrt(2), -1/sqrt(2)]]

    This is a pi radians rotation around the (X+Z)-axis in the Bloch sphere.
    """

    def __init__(self, qubit: int) -> None:
        """
        Initialize a Hadamard gate.

        Args:
            qubit (int): The target qubit index for the Hadamard gate.
        """
        super().__init__(target_qubits=(qubit,))

    @property
    def name(self) -> str:
        return "H"

    def _generate_matrix(self) -> np.ndarray:  # noqa: PLR6301
        return (1 / np.sqrt(2)) * np.array([[1, 1], [1, -1]], dtype=complex)


@yaml.register_class
class S(BasicGate):
    """
    Represents the S gate, which induces a pi/2 phase.

    The associated matrix is:

    .. code-block:: text

        [[1, 0],
         [0, i]]

    This gate is also known as the square root of Z gate: ``S**2=Z``, or equivalently it is a pi/2 radians rotation around the Z-axis in the Bloch sphere.
    """

    def __init__(self, qubit: int) -> None:
        """
        Initialize an S gate.

        Args:
            qubit (int): The target qubit index for the S gate.
        """
        super().__init__(target_qubits=(qubit,))

    @property
    def name(self) -> str:
        return "S"

    def _generate_matrix(self) -> np.ndarray:  # noqa: PLR6301
        return np.array([[1, 0], [0, 1j]], dtype=complex)


@yaml.register_class
class T(BasicGate):
    """
    Represents the T gate, which induces a pi/4 phase.

    The associated matrix is:

    .. code-block:: text

        [[1,           0],
         [0, exp(i*pi/4)]]

    This gate is also known as the fourth-root of Z gate: ``T**4=Z``, or equivalently it is a pi/4 radians rotation around the Z-axis in the Bloch sphere.
    """

    def __init__(self, qubit: int) -> None:
        """
        Initialize a T gate.

        Args:
            qubit (int): The target qubit index for the T gate.
        """
        super().__init__(target_qubits=(qubit,))

    @property
    def name(self) -> str:
        return "T"

    def _generate_matrix(self) -> np.ndarray:  # noqa: PLR6301
        return np.array([[1, 0], [0, np.exp(1j * np.pi / 4)]], dtype=complex)


@yaml.register_class
class RX(BasicGate):
    """
    Represents a `theta` angle rotation around the X-axis (polar) in the Bloch sphere.

    The associated matrix is:

    .. code-block:: text

        [[cos(theta/2),     -i*sin(theta/2)],
         [-i*sin(theta/2),     cos(theta/2)]]

    This is an exponential of the Pauli-X operator:
        ``RX(theta) = exp(-i*theta*X/2)``
    """

    PARAMETER_NAMES: ClassVar[list[str]] = ["theta"]

    def __init__(self, qubit: int, *, theta: float | Parameter) -> None:
        """
        Initialize an RX gate.

        Args:
            qubit (int): The target qubit index for the rotation.
            theta (float): The rotation angle (polar) in radians.
        """
        super().__init__(
            target_qubits=(qubit,),
            parameters={"theta": theta if isinstance(theta, Parameter) else Parameter("theta", theta)},
        )

    @property
    def name(self) -> str:
        return "RX"

    @property
    def theta(self) -> float:
        return self.get_parameters()["theta"]

    def _generate_matrix(self) -> np.ndarray:
        theta = self.theta
        cos_half = np.cos(theta / 2)
        sin_half = np.sin(theta / 2)
        return np.array([[cos_half, -1j * sin_half], [-1j * sin_half, cos_half]], dtype=complex)


@yaml.register_class
class RY(BasicGate):
    """
    Represents a `theta` angle rotation around the Y-axis (polar) in the Bloch sphere.

    The associated matrix is:

    .. code-block:: text

        [[cos(theta/2), -sin(theta/2)],
         [sin(theta/2),  cos(theta/2)]]

    This is an exponential of the Pauli-Y operator:
        ``RY(theta) = exp(-i*theta*Y/2)``
    """

    PARAMETER_NAMES: ClassVar[list[str]] = ["theta"]

    def __init__(self, qubit: int, *, theta: float | Parameter) -> None:
        """
        Initialize an RY gate.

        Args:
            qubit (int): The target qubit index for the rotation.
            theta (float): The rotation angle (polar) in radians.
        """
        super().__init__(
            target_qubits=(qubit,),
            parameters={"theta": theta if isinstance(theta, Parameter) else Parameter("theta", theta)},
        )

    @property
    def name(self) -> str:
        return "RY"

    @property
    def theta(self) -> float:
        return self.get_parameters()["theta"]

    def _generate_matrix(self) -> np.ndarray:
        theta = self.theta
        cos_half = np.cos(theta / 2)
        sin_half = np.sin(theta / 2)
        return np.array([[cos_half, -sin_half], [sin_half, cos_half]], dtype=complex)


@yaml.register_class
class RZ(BasicGate):
    """
    Represents a `phi` angle rotation around the Z-axis (azimuthal) in the Bloch sphere.

    The associated matrix is:

    .. code-block:: text

        [[exp(-i*phi/2),              0],
         [0,               exp(i*phi/2)]]

    This is an exponential of the Pauli-Z operator:
        ``RZ(phi) = exp(-i*phi*Z/2)``

    Which is equivalent to the U1 gate plus a global phase:
        ``RZ(phi) = exp(-i*phi/2)U1(phi)``

    Other unitaries you can get from this one are:
        - ``RZ(phi=pi) = exp(-i*pi/2) Z = -i Z``
        - ``RZ(phi=pi/2) = exp(-i*pi/4) S``
        - ``RZ(phi=pi/4) = exp(-i*pi/8) T``
    """

    PARAMETER_NAMES: ClassVar[list[str]] = ["phi"]

    def __init__(self, qubit: int, *, phi: float | Parameter) -> None:
        """
        Initialize an RZ gate.

        Args:
            qubit (int): The target qubit index for the rotation.
            phi (float): The rotation angle (azimuthal) in radians.
        """
        super().__init__(
            target_qubits=(qubit,),
            parameters={"phi": phi if isinstance(phi, Parameter) else Parameter("phi", phi)},
        )

    @property
    def name(self) -> str:
        return "RZ"

    @property
    def phi(self) -> float:
        return self.get_parameters()["phi"]

    def _generate_matrix(self) -> np.ndarray:
        phi = self.phi
        cos_half = np.cos(phi / 2)
        sin_half = np.sin(phi / 2)
        return np.array([[cos_half, -sin_half], [sin_half, cos_half]], dtype=complex)


@yaml.register_class
class U1(BasicGate):
    """
    Represents the U1 gate defined by an azimuthal angle `phi`.

    The associated matrix is:

    .. code-block:: text

        [[1,            0],
         [0, exp(i*phi)]]

    Which is equivalent to the RZ gate plus a global phase:
        ``U1(phi) = exp(i*phi/2)RZ(phi)``

    Other unitaries you can get from this one are:
        - ``U1(phi=np.pi) = Z``
        - ``U1(phi=np.pi/2) = S``
        - ``U1(phi=np.pi/4) = T``
    """

    PARAMETER_NAMES: ClassVar[list[str]] = ["phi"]

    def __init__(self, qubit: int, *, phi: float | Parameter) -> None:
        """
        Initialize a U1 gate.

        Args:
            qubit (int): The target qubit index for the U1 gate.
            phi (float): The phase to add, or equivalently the rotation angle (azimuthal) in radians.
        """
        super().__init__(
            target_qubits=(qubit,),
            parameters={"phi": phi if isinstance(phi, Parameter) else Parameter("phi", phi)},
        )

    @property
    def name(self) -> str:
        return "U1"

    @property
    def phi(self) -> float:
        return self.get_parameters()["phi"]

    def _generate_matrix(self) -> np.ndarray:
        phi = self.phi
        return np.array([[1, 0], [0, np.exp(1j * phi)]], dtype=complex)


@yaml.register_class
class U2(BasicGate):
    """
    Represents the U2 gate defined by the angles `phi` and `gamma`.

    The associated matrix is:

    .. code-block:: text

        1/sqrt(2)*[[1,                   -exp(i*gamma)],
                   [exp(i*phi),    exp(i*(phi+gamma))]]

    Which is equivalent to two azimuthal rotations of `phi` and `gamma`, with a pi/2 polar rotation in between:
        ``U2(phi, gamma) = exp(i*(phi+gamma)/2) RZ(phi) RY(pi/2) RZ(gamma)``

    This is the same matrix of `qiskit` and `pennylane`, differing from `qibo` implementation on a global phase:
        ``U2(phi, gamma) = U2_qiskit/pennylane(phi, gamma) = exp(i*(phi+gamma)/2) U2_qibo(phi, gamma)``

    Other unitaries you can get from this one are:
        - ``U2(phi=0, gamma=np.pi) = H``
        - ``U2(phi=0, gamma=0) = RY(theta=pi/2)``
        - ``U2(phi=-pi/2, gamma=pi/2) = RX(theta=pi/2)``
    """

    PARAMETER_NAMES: ClassVar[list[str]] = ["phi", "gamma"]

    def __init__(self, qubit: int, *, phi: float | Parameter, gamma: float | Parameter) -> None:
        """
        Initialize a U2 gate.

        Args:
            qubit (int): The target qubit index for the U2 gate.
            phi (float): The first phase parameter, or equivalently the first rotation angle (azimuthal) in radians.
            gamma (float): The second phase parameter, or equivalently the second rotation angle (azimuthal) in radians..
        """
        super().__init__(
            target_qubits=(qubit,),
            parameters={
                "phi": phi if isinstance(phi, Parameter) else Parameter("phi", phi),
                "gamma": gamma if isinstance(gamma, Parameter) else Parameter("gamma", gamma),
            },
        )

    @property
    def name(self) -> str:
        return "U2"

    @property
    def phi(self) -> float:
        return self.get_parameters()["phi"]

    @property
    def gamma(self) -> float:
        return self.get_parameters()["gamma"]

    def _generate_matrix(self) -> np.ndarray:
        phi = self.phi
        gamma = self.gamma
        return (1 / np.sqrt(2)) * np.array(
            [
                [1, -np.exp(1j * gamma)],
                [np.exp(1j * phi), np.exp(1j * (phi + gamma))],
            ],
            dtype=complex,
        )


@yaml.register_class
class U3(BasicGate):
    """
    Represents the U3 gate defined by the angles `theta`, `phi` and `gamma`.

    The associated matrix is:

    .. code-block:: text

        [[cos(theta/2), -exp(i*gamma/2*sin(theta/2))],
         [exp(i*phi/2)*sin(theta/2),    exp(i*(phi+gamma))*cos(theta/2)]]

    Which is equivalent to two azimuthal rotations of `phi` and `gamma`, with a 'theta' polar rotation in between:
        ``U3(theta, phi, gamma) = exp(i*(phi+gamma)/2) RZ(phi) RY(theta) RZ(gamma)``

    This is the same matrix of `qiskit` and `pennylane`, differing from `QASM` and `qibo` implementation on a global phase:
        ``U3(theta, phi, gamma) = U3_qiskit/pennylane(theta, phi, gamma) = exp(-i*(phi+gamma)/2) U3_QASM/qibo(theta, phi, gamma)``

    Other unitaries you can get from this one are:
        - ``U3(theta=pi/2, phi, gamma) = U2(phi, gamma)``
        - ``U3(theta=0, phi=0, gamma) = U1(gamma)`` and ``U3(theta=0, phi, gamma=0) = U1(phi)``
        - ``U3(theta, phi=0, gamma=0) = RY(theta)``
        - ``U3(theta, phi=-pi/2, gamma=pi/2) = RX(theta)``
    """

    PARAMETER_NAMES: ClassVar[list[str]] = ["theta", "phi", "gamma"]

    def __init__(
        self, qubit: int, *, theta: float | Parameter, phi: float | Parameter, gamma: float | Parameter
    ) -> None:
        """
        Initialize a U3 gate.

        Args:
            qubit (int): The target qubit index for the U3 gate.
            theta (float): The rotation angle (polar), in between both phase rotations (azimuthal).
            phi (float): The first phase parameter, or equivalently the first rotation angle (azimuthal) in radians.
            gamma (float): The second phase parameter, or equivalently the second rotation angle (azimuthal) in radians.
        """
        super().__init__(
            target_qubits=(qubit,),
            parameters={
                "theta": theta if isinstance(theta, Parameter) else Parameter("theta", theta),
                "phi": phi if isinstance(phi, Parameter) else Parameter("phi", phi),
                "gamma": gamma if isinstance(gamma, Parameter) else Parameter("gamma", gamma),
            },
        )

    @property
    def name(self) -> str:
        return "U3"

    @property
    def theta(self) -> float:
        return self.get_parameters()["theta"]

    @property
    def phi(self) -> float:
        return self.get_parameters()["phi"]

    @property
    def gamma(self) -> float:
        return self.get_parameters()["gamma"]

    def _generate_matrix(self) -> np.ndarray:
        theta = self.theta
        phi = self.phi
        gamma = self.gamma
        return np.array(
            [
                [np.cos(theta / 2), -np.exp(1j * gamma) * np.sin(theta / 2)],
                [np.exp(1j * phi) * np.sin(theta / 2), np.exp(1j * (phi + gamma)) * np.cos(theta / 2)],
            ],
            dtype=complex,
        )


@yaml.register_class
class CNOT(Controlled[X]):
    """
    Represents the CNOT gate.

    The associated matrix is:

    .. code-block:: text

        [[1, 0, 0, 0],
         [0, 1, 0, 0],
         [0, 0, 0, 1],
         [0, 0, 1, 0]]

    Which is equivalent to the CZ gate surrounded by two H's gates on the target qubit:
        ``CNOT(control, target) = H(target) CZ(control, target) H(target)``
    """

    def __init__(self, control: int, target: int) -> None:
        super().__init__(control, basic_gate=X(target))

    @property
    def name(self) -> str:
        return "CNOT"


@yaml.register_class
class CZ(Controlled[Z]):
    """
    Represents the CZ gate.

    The associated matrix is:

    .. code-block:: text

        [[1, 0, 0, 0],
         [0, 1, 0, 0],
         [0, 0, 1, 0],
         [0, 0, 0, -1]]

    This gate is totally symmetric respect control and target, meaning that both are control and target in reality:
        ``CZ(control, target) = CZ(target, control)``

    It is also equivalent to the CNOT gate surrounded by two H's gates on the target qubit:
        ``CZ(control, target) = H(target) CNOT(control, target) H(target)``
    """

    def __init__(self, control: int, target: int) -> None:
        super().__init__(control, basic_gate=Z(target))


@yaml.register_class
class SWAP(BasicGate):
    """
    The SWAP gate.

    The associated matrix is:

    .. code-block:: text

       [[1, 0, 0, 1],
        [0, 0, 1, 0],
        [0, 1, 0, 0],
        [0, 0, 0, 1]]

    """

    def __init__(self, qubit_a: int, qubit_b: int) -> None:
        """
        Args:
            qubit_a (int): First qubit to swap with.
            qubit_b (int): Second qubit to swap with.
        """
        super().__init__(target_qubits=(qubit_a, qubit_b))

    @property
    def name(self) -> str:
        return "SWAP"

    def _generate_matrix(self) -> np.ndarray:  # noqa: PLR6301
        return np.array([[1, 0, 0, 1], [0, 0, 1, 0], [0, 1, 0, 0], [0, 0, 0, 1]], dtype=complex)<|MERGE_RESOLUTION|>--- conflicted
+++ resolved
@@ -292,7 +292,6 @@
     def __init__(self, basic_gate: TBasicGate) -> None:
         self._basic_gate: TBasicGate = basic_gate
         self._matrix: np.ndarray
-        self._parameters: dict[str, Parameter] = self._basic_gate.parameters
 
     @property
     def basic_gate(self) -> TBasicGate:
@@ -314,13 +313,10 @@
     def is_parameterized(self) -> bool:
         return self._basic_gate.is_parameterized
 
-<<<<<<< HEAD
-=======
     @property
     def parameters(self) -> dict[str, Parameter]:
-        return self._parameters
-
->>>>>>> 21b362ab
+        return self._basic_gate.parameters
+
     def get_parameters(self) -> dict[str, float]:
         return self._basic_gate.get_parameters()
 
