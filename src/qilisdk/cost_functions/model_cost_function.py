# Copyright 2025 Qilimanjaro Quantum Tech
#
# Licensed under the Apache License, Version 2.0 (the "License");
# you may not use this file except in compliance with the License.
# You may obtain a copy of the License at
#
#     http://www.apache.org/licenses/LICENSE-2.0
#
# Unless required by applicable law or agreed to in writing, software
# distributed under the License is distributed on an "AS IS" BASIS,
# WITHOUT WARRANTIES OR CONDITIONS OF ANY KIND, either express or implied.
# See the License for the specific language governing permissions and
# limitations under the License.
from __future__ import annotations

from typing import TYPE_CHECKING

import numpy as np

from qilisdk.core.model import QUBO, Model
from qilisdk.core.qtensor import QTensor, expect_val, ket
from qilisdk.cost_functions.cost_function import CostFunction
from qilisdk.settings import get_settings

if TYPE_CHECKING:
    from qilisdk.core.variables import Number
    from qilisdk.functionals.sampling_result import SamplingResult
    from qilisdk.functionals.time_evolution_result import TimeEvolutionResult


class ModelCostFunction(CostFunction):
    """
    Evaluate the cost of functional results with respect to a :class:`~qilisdk.core.model.Model`.

    Example:
        .. code-block:: python

            from qilisdk.core import BinaryVariable, Model, LEQ
            from qilisdk.cost_functions import ModelCostFunction

            model = Model("demo")
            x0, x1 = BinaryVariable("x0"), BinaryVariable("x1")
            model.set_objective(x0 + x1)
            model.add_constraint("limit", LEQ(x0 + x1, 1))
            cost_fn = ModelCostFunction(model)
    """

    def __init__(self, model: Model) -> None:
        """
        Args:
            model (Model): Classical model describing objective and constraints.
        """
        super().__init__()
        self._model = model

    @property
    def model(self) -> Model:
        """Return the underlying optimisation model."""
        return self._model

    def _compute_cost_time_evolution(self, results: TimeEvolutionResult) -> Number:
        """
        Compute the expectation value of the model objective using a time-evolution result.

        Evaluates the model on each computational basis state with probability extracted from the final state.

        Returns:
            Number: Expectation value of the model objective.

        Raises:
            ValueError: If the final state is not provided in the results.
        """
        if results.final_state is None:
            raise ValueError(
                "can't compute cost using Models from time evolution results when the state is not provided."
            )

        if isinstance(self.model, QUBO):
            ham = self.model.to_hamiltonian()
            total_cost = complex(np.real_if_close(expect_val(QTensor(ham.to_matrix()), results.final_state), tol=get_settings().atol))
            if abs(total_cost.imag) < get_settings().atol:
                return total_cost.real
            return total_cost

        total_cost = complex(0.0)

        if results.final_state.is_density_matrix(tol=1e-5):
            rho = results.final_state.dense()
            n = results.final_state.nqubits
            for i in range(rho.shape[0]):
                state = [int(b) for b in f"{i:0{n}b}"]
                _ket_state = ket(*state)
<<<<<<< HEAD
                _prob = complex(np.real_if_close(np.trace((_ket_state @ _ket_state.adjoint()).dense() @ rho)))
=======
                _prob = complex(np.real_if_close(np.trace((_ket_state @ _ket_state.adjoint()).dense @ rho), tol=get_settings().atol))
>>>>>>> 1b81829e
                variable_map = {v: int(state[i]) for i, v in enumerate(self.model.variables())}
                evaluate_results = self.model.evaluate(variable_map)
                total_cost += sum(v for v in evaluate_results.values()) * _prob
            if abs(total_cost.imag) < get_settings().atol:
                return total_cost.real
            return total_cost

        dense_state = None
        if results.final_state.is_ket():
            dense_state = results.final_state.dense().T[0]
        elif results.final_state.is_bra():
            dense_state = results.final_state.dense()[0]

        if dense_state is None:
            raise ValueError("The final state is invalid.")

        n = len(self.model.variables())

        for i, prob in enumerate(dense_state):
            state = [int(b) for b in f"{i:0{n}b}"]
            variable_map = {v: state[i] for i, v in enumerate(self.model.variables())}
            evaluate_results = self.model.evaluate(variable_map)
            total_cost += sum(v for v in evaluate_results.values()) * np.abs(prob**2)

        total_cost = complex(np.real_if_close(total_cost, tol=get_settings().atol))
        if abs(total_cost.imag) < get_settings().atol:
            return total_cost.real
        return total_cost

    def _compute_cost_sampling(self, results: SamplingResult) -> Number:
        """
        Compute the model cost by averaging over sampled bitstrings.

        Each sample is mapped onto the model variables and evaluated using ``model.evaluate``.

        Returns:
            Number: Average cost of the model objective over all samples.

        Raises:
            ValueError: If the number of model variables does not match the sample size.
        """
        total_cost = complex(0.0)
        for sample, prob in results.get_probabilities():
            bit_configuration = [int(i) for i in sample]
            if len(self.model.variables()) != len(bit_configuration):
                raise ValueError("Mapping samples to the model's variables is ambiguous.")
            variable_map = {v: bit_configuration[i] for i, v in enumerate(self.model.variables())}
            evaluate_results = self.model.evaluate(variable_map)
            total_cost += sum(v for v in evaluate_results.values()) * prob

        if abs(total_cost.imag) < get_settings().atol:
            return total_cost.real
        return total_cost<|MERGE_RESOLUTION|>--- conflicted
+++ resolved
@@ -90,11 +90,7 @@
             for i in range(rho.shape[0]):
                 state = [int(b) for b in f"{i:0{n}b}"]
                 _ket_state = ket(*state)
-<<<<<<< HEAD
-                _prob = complex(np.real_if_close(np.trace((_ket_state @ _ket_state.adjoint()).dense() @ rho)))
-=======
-                _prob = complex(np.real_if_close(np.trace((_ket_state @ _ket_state.adjoint()).dense @ rho), tol=get_settings().atol))
->>>>>>> 1b81829e
+                _prob = complex(np.real_if_close(np.trace((_ket_state @ _ket_state.adjoint()).dense() @ rho), tol=get_settings().atol))
                 variable_map = {v: int(state[i]) for i, v in enumerate(self.model.variables())}
                 evaluate_results = self.model.evaluate(variable_map)
                 total_cost += sum(v for v in evaluate_results.values()) * _prob
