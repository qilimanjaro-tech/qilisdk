--- conflicted
+++ resolved
@@ -78,28 +78,11 @@
             logger.error("No QaaS credentials found. Call `.login()` or set env vars before instantiation.")
             raise RuntimeError("Missing QaaS credentials - invoke SpeQtrum.login() first.")
         self._username, self._token = credentials
-<<<<<<< HEAD
-        self._handlers: dict[type[Functional], Callable[[Functional, str], JobHandle[Any]]] = {
-            Sampling: lambda f, device: self._submit_sampling(cast("Sampling", f), device),
-            TimeEvolution: lambda f, device: self._submit_time_evolution(cast("TimeEvolution", f), device),
-            RabiExperiment: lambda f, device: self._submit_rabi_program(cast("RabiExperiment", f), device),
-            T1Experiment: lambda f, device: self._submit_t1_program(cast("T1Experiment", f), device),
-=======
-        self._handlers: dict[type[Functional], Callable[[Functional, str, str | None], int]] = {
+        self._handlers: dict[type[Functional], Callable[[Functional, str, str | None], JobHandle[Any]]] = {
             Sampling: lambda f, device, job_name: self._submit_sampling(cast("Sampling", f), device, job_name),
-            TimeEvolution: lambda f, device, job_name: self._submit_time_evolution(
-                cast("TimeEvolution", f), device, job_name
-            ),
-            VariationalProgram: lambda f, device, job_name: self._submit_variational_program(
-                cast("VariationalProgram", f), device, job_name
-            ),
-            RabiExperiment: lambda f, device, job_name: self._submit_rabi_program(
-                cast("RabiExperiment", f), device, job_name
-            ),
-            T1Experiment: lambda f, device, job_name: self._submit_t1_program(
-                cast("T1Experiment", f), device, job_name
-            ),
->>>>>>> 13b41457
+            TimeEvolution: lambda f, device, job_name: self._submit_time_evolution(cast("TimeEvolution", f), device, job_name),
+            RabiExperiment: lambda f, device, job_name: self._submit_rabi_program(cast("RabiExperiment", f), device, job_name),
+            T1Experiment: lambda f, device, job_name: self._submit_t1_program(cast("T1Experiment", f), device, job_name),
         }
         self._settings = get_settings()
         logger.success("QaaS client initialised for user '{}'", self._username)
@@ -353,16 +336,15 @@
             logger.debug("Job {} still {}, sleeping {}s", job_id, current.status.value, poll_interval)
             time.sleep(poll_interval)
 
-<<<<<<< HEAD
-    @overload
-    def submit(self, functional: Sampling, device: str) -> JobHandle[SamplingResult]: ...
-
-    @overload
-    def submit(self, functional: TimeEvolution, device: str) -> JobHandle[TimeEvolutionResult]: ...
+    @overload
+    def submit(self, functional: Sampling, device: str, job_name: str | None = None) -> JobHandle[SamplingResult]: ...
+
+    @overload
+    def submit(self, functional: TimeEvolution, device: str, job_name: str | None = None) -> JobHandle[TimeEvolutionResult]: ...
 
     @overload
     def submit(
-        self, functional: VariationalProgram[Sampling], device: str
+        self, functional: VariationalProgram[Sampling], device: str, job_name: str | None = None
     ) -> JobHandle[VariationalProgramResult[SamplingResult]]: ...
 
     @overload
@@ -370,6 +352,7 @@
         self,
         functional: VariationalProgram[TimeEvolution],
         device: str,
+        job_name: str | None = None
     ) -> JobHandle[VariationalProgramResult[TimeEvolutionResult]]: ...
 
     @overload
@@ -377,20 +360,16 @@
         self,
         functional: VariationalProgram[PrimitiveFunctional[ResultT]],
         device: str,
+        job_name: str | None = None
     ) -> JobHandle[VariationalProgramResult[ResultT]]: ...
 
     @overload
-    def submit(self, functional: RabiExperiment, device: str) -> JobHandle[RabiExperimentResult]: ...
-
-    @overload
-    def submit(self, functional: T1Experiment, device: str) -> JobHandle[T1ExperimentResult]: ...
-
-    def submit(self, functional: Functional, device: str) -> JobHandle[FunctionalResult]:
-=======
-    def submit(
-        self, functional: PrimitiveFunctional | ExperimentFunctional, device: str, job_name: str | None = None
-    ) -> int:
->>>>>>> 13b41457
+    def submit(self, functional: RabiExperiment, device: str, job_name: str | None = None) -> JobHandle[RabiExperimentResult]: ...
+
+    @overload
+    def submit(self, functional: T1Experiment, device: str, job_name: str | None = None) -> JobHandle[T1ExperimentResult]: ...
+
+    def submit(self, functional: Functional, device: str, job_name: str | None = None) -> JobHandle[FunctionalResult]:
         """
         Submit a quantum functional for execution on the selected device.
 
@@ -443,19 +422,11 @@
             ) from exc
 
         logger.info("Submitting {}", type(functional).__qualname__)
-<<<<<<< HEAD
-        job_handle = handler(functional, device)
+        job_handle = handler(functional, device, job_name)
         logger.success("Submission complete - job {}", job_handle.id)
         return job_handle
 
-    def _submit_sampling(self, sampling: Sampling, device: str) -> JobHandle[SamplingResult]:
-=======
-        job_id = handler(functional, device, job_name)
-        logger.success("Submission complete - job {}", job_id)
-        return job_id
-
-    def _submit_sampling(self, sampling: Sampling, device: str, job_name: str | None = None) -> int:
->>>>>>> 13b41457
+    def _submit_sampling(self, sampling: Sampling, device: str, job_name: str | None = None) -> JobHandle[SamplingResult]:
         payload = ExecutePayload(
             type=ExecuteType.SAMPLING,
             sampling_payload=SamplingPayload(sampling=sampling),
@@ -479,11 +450,7 @@
             job = JobId(**response.json())
         return JobHandle.sampling(job.id)
 
-<<<<<<< HEAD
-    def _submit_rabi_program(self, rabi_experiment: RabiExperiment, device: str) -> JobHandle[RabiExperimentResult]:
-=======
-    def _submit_rabi_program(self, rabi_experiment: RabiExperiment, device: str, job_name: str | None = None) -> int:
->>>>>>> 13b41457
+    def _submit_rabi_program(self, rabi_experiment: RabiExperiment, device: str, job_name: str | None = None) -> JobHandle[RabiExperimentResult]:
         payload = ExecutePayload(
             type=ExecuteType.RABI_EXPERIMENT,
             rabi_experiment_payload=RabiExperimentPayload(rabi_experiment=rabi_experiment),
@@ -508,11 +475,7 @@
         logger.info("Rabi experiment job submitted: {}", job.id)
         return JobHandle.rabi_experiment(job.id)
 
-<<<<<<< HEAD
-    def _submit_t1_program(self, t1_experiment: T1Experiment, device: str) -> JobHandle[T1ExperimentResult]:
-=======
-    def _submit_t1_program(self, t1_experiment: T1Experiment, device: str, job_name: str | None = None) -> int:
->>>>>>> 13b41457
+    def _submit_t1_program(self, t1_experiment: T1Experiment, device: str, job_name: str | None = None) -> JobHandle[T1ExperimentResult]:
         payload = ExecutePayload(
             type=ExecuteType.T1_EXPERIMENT,
             t1_experiment_payload=T1ExperimentPayload(t1_experiment=t1_experiment),
@@ -537,11 +500,7 @@
         logger.info("T1 experiment job submitted: {}", job.id)
         return JobHandle.t1_experiment(job.id)
 
-<<<<<<< HEAD
-    def _submit_time_evolution(self, time_evolution: TimeEvolution, device: str) -> JobHandle[TimeEvolutionResult]:
-=======
-    def _submit_time_evolution(self, time_evolution: TimeEvolution, device: str, job_name: str | None = None) -> int:
->>>>>>> 13b41457
+    def _submit_time_evolution(self, time_evolution: TimeEvolution, device: str, job_name: str | None = None) -> JobHandle[TimeEvolutionResult]:
         payload = ExecutePayload(
             type=ExecuteType.TIME_EVOLUTION,
             time_evolution_payload=TimeEvolutionPayload(time_evolution=time_evolution),
@@ -564,34 +523,26 @@
             response.raise_for_status()
             job = JobId(**response.json())
         logger.info("Time evolution job submitted: {}", job.id)
-<<<<<<< HEAD
         return JobHandle.time_evolution(job.id)
 
     @overload
     def _submit_variational_program(
-        self, variational_program: VariationalProgram[Sampling], device: str
+        self, variational_program: VariationalProgram[Sampling], device: str, job_name: str | None = None
     ) -> JobHandle[VariationalProgramResult[SamplingResult]]: ...
 
     @overload
     def _submit_variational_program(
-        self, variational_program: VariationalProgram[TimeEvolution], device: str
+        self, variational_program: VariationalProgram[TimeEvolution], device: str, job_name: str | None = None
     ) -> JobHandle[VariationalProgramResult[TimeEvolutionResult]]: ...
 
     @overload
     def _submit_variational_program(
-        self, variational_program: VariationalProgram[Any], device: str
+        self, variational_program: VariationalProgram[Any], device: str, job_name: str | None = None
     ) -> JobHandle[VariationalProgramResult]: ...
 
     def _submit_variational_program(
-        self, variational_program: VariationalProgram[Any], device: str
+        self, variational_program: VariationalProgram[Any], device: str, job_name: str | None = None
     ) -> JobHandle[VariationalProgramResult]:
-=======
-        return job.id
-
-    def _submit_variational_program(
-        self, variational_program: VariationalProgram, device: str, job_name: str | None = None
-    ) -> int:
->>>>>>> 13b41457
         payload = ExecutePayload(
             type=ExecuteType.VARIATIONAL_PROGRAM,
             variational_program_payload=VariationalProgramPayload(variational_program=variational_program),
@@ -602,12 +553,9 @@
             "job_type": JobType.VARIATIONAL,
             "meta": {},
         }
-<<<<<<< HEAD
-        logger.debug("Executing variational program on device {}", device)
-=======
         if job_name:
             json["name"] = job_name
->>>>>>> 13b41457
+        logger.debug("Executing variational program on device {}", device)
         with httpx.Client() as client:
             response = client.post(
                 self._settings.speqtrum_api_url + "/execute",
