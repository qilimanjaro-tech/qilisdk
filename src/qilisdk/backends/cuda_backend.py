--- conflicted
+++ resolved
@@ -159,13 +159,8 @@
         cuda_hamiltonian = None
         steps = np.linspace(0, functional.schedule.T, int(functional.schedule.T / functional.schedule.dt))
 
-<<<<<<< HEAD
-        def parameter_values(time_steps: np.ndarray) -> cuda_schedule:
+        def parameter_values(time_steps: np.ndarray) -> CudaSchedule:
             def compute_value(param_name: str, step_idx: int) -> Number:
-=======
-        def parameter_values(time_steps: np.ndarray) -> CudaSchedule:
-            def compute_value(param_name: str, step_idx: int) -> float:
->>>>>>> 21b362ab
                 return functional.schedule.get_coefficient(time_steps[int(step_idx)], param_name)
 
             return CudaSchedule(list(range(len(time_steps))), list(functional.schedule.hamiltonians), compute_value)
