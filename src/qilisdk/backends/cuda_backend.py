--- conflicted
+++ resolved
@@ -135,25 +135,7 @@
     def _execute_sampling(self, functional: Sampling) -> SamplingResult:
         logger.info("Executing Sampling (shots={})", functional.nshots)
         self._apply_digital_simulation_method()
-<<<<<<< HEAD
         kernel = self._get_cuda_kernel(functional.circuit)
-=======
-        kernel = cudaq.make_kernel()
-        qubits = kernel.qalloc(functional.circuit.nqubits)
-
-        for gate in functional.circuit.gates:
-            if isinstance(gate, Controlled):
-                self._handle_controlled(kernel, gate, qubits[gate.control_qubits[0]], qubits[gate.target_qubits[0]])
-            elif isinstance(gate, Adjoint):
-                self._handle_adjoint(kernel, gate, qubits[gate.target_qubits[0]])
-            elif isinstance(gate, M):
-                self._handle_M(kernel, gate, functional.circuit, qubits)
-            else:
-                handler = self._basic_gate_handlers.get(type(gate), None)
-                if handler is None:
-                    raise UnsupportedGateError
-                handler(kernel, gate, *(qubits[gate.target_qubits[i]] for i in range(len(gate.target_qubits))))
->>>>>>> 65180487
 
         cudaq_result = cudaq.sample(kernel, shots_count=functional.nshots)
         logger.success("Sampling finished; {} distinct bitstrings", len(cudaq_result))
@@ -319,7 +301,7 @@
                 handler = self._basic_gate_handlers.get(type(gate), None)
                 if handler is None:
                     raise UnsupportedGateError
-                handler(kernel, gate, qubits[gate.target_qubits[0]])
+                handler(kernel, gate, *(qubits[gate.target_qubits[i]] for i in range(len(gate.target_qubits))))
         return kernel
 
     def _handle_controlled(
