# Copyright 2025 Qilimanjaro Quantum Tech
#
# Licensed under the Apache License, Version 2.0 (the "License");
# you may not use this file except in compliance with the License.
# You may obtain a copy of the License at
#
#     http://www.apache.org/licenses/LICENSE-2.0
#
# Unless required by applicable law or agreed to in writing, software
# distributed under the License is distributed on an "AS IS" BASIS,
# WITHOUT WARRANTIES OR CONDITIONS OF ANY KIND, either express or implied.
# See the License for the specific language governing permissions and
# limitations under the License.
from __future__ import annotations

from collections import Counter
from typing import TYPE_CHECKING, Callable, Type, TypeVar

import numpy as np
import qutip_qip.operations as QutipGates
from loguru import logger
from qutip import Qobj, basis, mesolve, tensor
from qutip_qip.circuit import CircuitSimulator, QubitCircuit
<<<<<<< HEAD
from qutip_qip.operations import RX as q_RX
from qutip_qip.operations import RY as q_RY
from qutip_qip.operations import RZ as q_RZ
from qutip_qip.operations import H as q_H
from qutip_qip.operations import S as q_S
from qutip_qip.operations import T as q_T
from qutip_qip.operations import X as q_X
from qutip_qip.operations import Y as q_Y
from qutip_qip.operations import Z as q_Z
from qutip_qip.operations import controlled_gate, gate_sequence_product

from qilisdk.analog.hamiltonian import Hamiltonian, PauliI, PauliOperator
from qilisdk.backends.backend import Backend
from qilisdk.common.qtensor import QTensor, ket, tensor_prod
from qilisdk.digital import RX, RY, RZ, U1, U2, U3, Circuit, H, M, S, T, X, Y, Z
=======

from qilisdk.analog.hamiltonian import Hamiltonian, PauliI, PauliOperator
from qilisdk.backends.backend import Backend
from qilisdk.common.qtensor import QTensor, tensor_prod
from qilisdk.digital import RX, RY, RZ, SWAP, U1, U2, U3, Circuit, H, M, S, T, X, Y, Z
>>>>>>> 65180487
from qilisdk.digital.exceptions import UnsupportedGateError
from qilisdk.digital.gates import Adjoint, BasicGate, Controlled
from qilisdk.functionals.sampling_result import SamplingResult
from qilisdk.functionals.state_tomography_result import StateTomographyResult
from qilisdk.functionals.time_evolution_result import TimeEvolutionResult

if TYPE_CHECKING:
    from qilisdk.common.variables import Number
    from qilisdk.functionals.sampling import Sampling
    from qilisdk.functionals.state_tomography import StateTomography
    from qilisdk.functionals.time_evolution import TimeEvolution


TBasicGate = TypeVar("TBasicGate", bound=BasicGate)
BasicGateHandlersMapping = dict[Type[TBasicGate], Callable[[QubitCircuit, TBasicGate, int], None]]

TPauliOperator = TypeVar("TPauliOperator", bound=PauliOperator)
PauliOperatorHandlersMapping = dict[Type[TPauliOperator], Callable[[TPauliOperator], Qobj]]


class QutipBackend(Backend):
    """
    Backend that runs both digital-circuit sampling and analog
    time-evolution experiments using the **QuTiP** simulation library.

    The backend is CPU-only and has no hardware dependencies, which makes it
    ideal for local development, CI pipelines, and educational notebooks.
    """

    def __init__(self) -> None:
        """Instantiate a new :class:`QutipBackend`."""

        super().__init__()
        self._basic_gate_handlers: BasicGateHandlersMapping = {
            X: QutipBackend._handle_X,
            Y: QutipBackend._handle_Y,
            Z: QutipBackend._handle_Z,
            H: QutipBackend._handle_H,
            S: QutipBackend._handle_S,
            T: QutipBackend._handle_T,
            RX: QutipBackend._handle_RX,
            RY: QutipBackend._handle_RY,
            RZ: QutipBackend._handle_RZ,
            U1: QutipBackend._handle_U1,
            U2: QutipBackend._handle_U2,
            U3: QutipBackend._handle_U3,
            SWAP: QutipBackend._handle_SWAP,  # type: ignore[dict-item]
        }
        logger.success("QutipBackend initialised")

    def _execute_sampling(self, functional: Sampling) -> SamplingResult:
        """
        Execute a quantum circuit and return the measurement results.

        This method applies the selected simulation method, translates the circuit's gates into
        CUDA operations via their respective handlers, runs the simulation, and returns the result
        as a QutipDigitalResult.

        Args:
            circuit (Circuit): The quantum circuit to be executed.
            nshots (int, optional): The number of measurement shots to perform. Defaults to 1000.

        Returns:
            DigitalResult: A result object containing the measurement samples and computed probabilities.

        """
        logger.info("Executing Sampling (shots={})", functional.nshots)
        qutip_circuit = self._get_qutip_circuit(functional.circuit)

        counts: Counter[str] = Counter()
        init_state = tensor(*[basis(2, 0) for _ in range(functional.circuit.nqubits)])

        measurements_set = set()
        for m in functional.circuit.gates:
            if isinstance(m, M):
                measurements_set.update(list(m.target_qubits))

        measurements = sorted(measurements_set)

        sim = CircuitSimulator(qutip_circuit)

        res = sim.run_statistics(init_state)  # runs the full circuit for one shot
        _bits = res.cbits  # classical measurement bits
        bits = []
        probs = res.probabilities

        if sum(probs) != 1:
            probs /= sum(probs)

        if len(measurements) > 0:
            for b in _bits:
                aux = []
                for i in measurements:
                    aux.append(b[i])
                bits.append(aux)
        else:
            bits = _bits

        bits_list = ["".join(map(str, cb)) for cb in bits]

        rng = np.random.default_rng()
        samples = rng.choice(bits_list, size=functional.nshots, p=probs)
        samples_py = map(str, samples)

        counts = Counter(samples_py)

        logger.success("Sampling finished; {} distinct bitstrings", len(counts))
        return SamplingResult(nshots=functional.nshots, samples=dict(counts))

    def _execute_time_evolution(self, functional: TimeEvolution) -> TimeEvolutionResult:  # noqa: PLR6301
        """computes the time evolution under of an initial state under the given schedule.

        Args:
            schedule (Schedule): The evolution schedule of the system.
            initial_state (QTensor): the initial state of the evolution.
            observables (list[PauliOperator  |  Hamiltonian]): the list of observables to be measured at the end of the evolution.
            store_intermediate_results (bool): A flag to store the intermediate results along the evolution.

        Returns:
            AnalogResult: The results of the evolution.

        Raises:
            ValueError: if the initial state provided is invalid.
        """
        logger.info("Executing TimeEvolution (T={}, dt={})", functional.schedule.T, functional.schedule.dt)
        tlist = np.linspace(0, functional.schedule.T, int(functional.schedule.T / functional.schedule.dt))

        qutip_hamiltonians = []
        for hamiltonian in functional.schedule.hamiltonians.values():
            qutip_hamiltonians.append(
                Qobj(
                    hamiltonian.to_matrix().toarray(), dims=[[2 for _ in range(hamiltonian.nqubits)] for _ in range(2)]
                )
            )

        def get_hamiltonian_schedule(
            hamiltonian: str, dt: float, schedule: dict[int, dict[str, Number]], T: float
        ) -> Callable:
            def get_coeff(t: float) -> Number:
                if int(t / dt) in schedule:
                    return schedule[int(t / dt)][hamiltonian]
                time_step = int(t / dt)
                while time_step > 0:
                    time_step -= 1
                    if time_step in schedule:
                        return schedule[time_step][hamiltonian]
                return 0

            return get_coeff
            # return lambda t: schedule[int(t / dt)][ham] if int(t / dt) < int(T / dt) else schedule[int(T / dt)][ham]

        H_t = [
            [
                qutip_hamiltonians[i],
                get_hamiltonian_schedule(
                    h, functional.schedule.dt, functional.schedule.schedule, functional.schedule.T
                ),
            ]
            for i, h in enumerate(functional.schedule.hamiltonians)
        ]
        state_dim = []
        if functional.initial_state.is_density_matrix():
            state_dim = [[2 for _ in range(functional.initial_state.nqubits)] for _ in range(2)]
        elif functional.initial_state.is_bra():
            state_dim = [[1], [2 for _ in range(functional.initial_state.nqubits)]]
        elif functional.initial_state.is_ket():
            state_dim = [[2 for _ in range(functional.initial_state.nqubits)], [1]]
        else:
            logger.error("Invalid initial state provided")
            raise ValueError("invalid initial state provided.")

        qutip_init_state = Qobj(functional.initial_state.dense, dims=state_dim)

        qutip_obs: list[Qobj] = []

        identity = QTensor(PauliI(0).matrix)
        for obs in functional.observables:
            aux_obs = None
            if isinstance(obs, PauliOperator):
                for i in range(functional.schedule.nqubits):
                    if aux_obs is None:
                        aux_obs = identity if i != obs.qubit else QTensor(obs.matrix)
                    else:
                        aux_obs = (
                            tensor_prod([aux_obs, identity])
                            if i != obs.qubit
                            else tensor_prod([aux_obs, QTensor(obs.matrix)])
                        )
            elif isinstance(obs, Hamiltonian):
                aux_obs = QTensor(obs.to_matrix())
                if obs.nqubits < functional.schedule.nqubits:
                    for _ in range(functional.schedule.nqubits - obs.nqubits):
                        aux_obs = tensor_prod([aux_obs, identity])
            if aux_obs is not None:
                qutip_obs.append(
                    Qobj(aux_obs.dense, dims=[[2 for _ in range(functional.schedule.nqubits)] for _ in range(2)])
                )

        results = mesolve(
            H=H_t,
            e_ops=qutip_obs,
            rho0=qutip_init_state,
            tlist=tlist,
            options={"store_states": functional.store_intermediate_results, "store_final_state": True, "nsteps": 10000},
        )

        logger.success("TimeEvolution finished")
        return TimeEvolutionResult(
            final_expected_values=np.array([results.expect[i][-1] for i in range(len(qutip_obs))]),
            expected_values=(
                np.array(
                    [
                        [results.expect[val][i] for val in range(len(results.expect))]
                        for i in range(len(results.expect[0]))
                    ]
                )
                if len(results.expect) > 0 and functional.store_intermediate_results
                else None
            ),
            final_state=(QTensor(results.final_state.full()) if results.final_state is not None else None),
            intermediate_states=(
                [QTensor(state.full()) for state in results.states]
                if len(results.states) > 1 and functional.store_intermediate_results
                else None
            ),
        )

    def _execute_state_tomography(
        self, functional: StateTomography, initial_state: QTensor | None = None
    ) -> StateTomographyResult:
        """execute a state tomography protocol.

        Args:
            functional (StateTomography): the state tomography functional.
            initial_state (QTensor | None, optional): the initial state of the circuit. Defaults to None.
                NOTE: this is only used for the quantum reservoir and is not a public attribute.

        Raises:
            ValueError: if the final initial state is invalid.

        Returns:
            StateTomographyResult: the final results of the state tomography
        """
        qutip_circuit = self._get_qutip_circuit(functional.circuit)
        U = gate_sequence_product(qutip_circuit.propagators(ignore_measurement=True))

        if initial_state is None:
            initial_state = tensor_prod([ket(0)] * functional.circuit.nqubits)

        state_dim = []
        if initial_state.is_density_matrix():
            state_dim = [[2 for _ in range(initial_state.nqubits)] for _ in range(2)]
        elif initial_state.is_ket():
            state_dim = [[2 for _ in range(initial_state.nqubits)], [1]]
        else:
            logger.error("Invalid initial state provided")
            raise ValueError("invalid initial state provided.")

        psi0 = Qobj(initial_state.dense, dims=state_dim)

        res = U * psi0 * U.dag() if initial_state.is_density_matrix() else U * psi0
        return StateTomographyResult(state=QTensor(res.full()))

    def _get_qutip_circuit(self, circuit: Circuit) -> QubitCircuit:
        """_summary_

        Args:
            circuit (Circuit): the qiliSDK circuit to be translated to qutip.

        Raises:
            UnsupportedGateError: If the circuit contains a gate for which no handler is registered.

        Returns:
            QubitCircuit: the translated qutip circuit.
        """
        qutip_circuit = QubitCircuit(
            circuit.nqubits, num_cbits=circuit.nqubits, input_states=[0 for _ in range(circuit.nqubits)]
        )

        for gate in circuit.gates:
            if isinstance(gate, Controlled):
                self._handle_controlled(qutip_circuit, gate)
            elif isinstance(gate, Adjoint):
                self._handle_adjoint(qutip_circuit, gate)
            elif isinstance(gate, M):
                self._handle_M(qutip_circuit, gate)
            else:
                handler = self._basic_gate_handlers.get(type(gate), None)
                if handler is None:
                    logger.error("Unsupported gate {}", type(gate).__name__)
                    raise UnsupportedGateError(f"Unsupported gate {type(gate).__name__}")
                handler(qutip_circuit, gate, *(qubit for qubit in gate.target_qubits))

        no_measurement = True

        for g in circuit.gates:
            if isinstance(g, M):
                no_measurement = False

        if no_measurement:
            for i in range(circuit.nqubits):
                qutip_circuit.add_measurement(f"M{i}", targets=i, classical_store=i)
        return qutip_circuit

    def _handle_controlled(self, circuit: QubitCircuit, gate: Controlled) -> None:  # noqa: PLR6301
        """
        Handle a controlled gate operation.

        This method processes a controlled gate by creating a temporary kernel for the basic gate,
        applying its handler, and then integrating it into the main kernel as a controlled operation.

        Args:
            kernel (cudaq.Kernel): The main CUDA kernel being constructed.
            gate (Controlled): The controlled gate to be handled.
            control_qubit (cudaq.QuakeValue): The control qubit for the gate.
            target_qubit (cudaq.QuakeValue): The target qubit for the gate.

        Raises:
            UnsupportedGateError: If the number of control qubits is not equal to one or if the basic gate is unsupported.
        """
        if len(gate.control_qubits) != 1:
            logger.error("Controlled gate with {} control qubits not supported", len(gate.control_qubits))
            raise UnsupportedGateError

        def qutip_controlled_gate() -> Qobj:
            return QutipGates.controlled_gate(Qobj(gate.basic_gate.matrix), controls=0, targets=1)

        if gate.name == "CNOT":
            circuit.add_gate("CNOT", targets=[*gate.target_qubits], controls=[*gate.control_qubits])
        else:
            gate_name = "Controlled_" + gate.name
            if gate_name not in circuit.user_gates:
                circuit.user_gates[gate_name] = qutip_controlled_gate
            circuit.add_gate(gate_name, targets=[*gate.control_qubits, *gate.target_qubits])

    def _handle_adjoint(self, circuit: QubitCircuit, gate: Adjoint) -> None:  # noqa: PLR6301
        """
        Handle an adjoint (inverse) gate operation.

        This method creates a temporary kernel for the basic gate wrapped by the adjoint,
        applies the corresponding handler, and then integrates it into the main kernel as an adjoint operation.

        Args:
            kernel (cudaq.Kernel): The main CUDA kernel being constructed.
            gate (Adjoint): The adjoint gate to be handled.
            target_qubit (cudaq.QuakeValue): The target qubit for the gate.
        """

        def qutip_adjoined_gate() -> Qobj:
            return Qobj(gate.matrix)

        gate_name = "Adjoint_" + gate.name
        if gate_name not in circuit.user_gates:
            circuit.user_gates[gate_name] = qutip_adjoined_gate
        circuit.add_gate(gate_name, targets=[*gate.target_qubits])

    @staticmethod
    def _handle_M(qutip_circuit: QubitCircuit, gate: M) -> None:
        """
        Handle a measurement gate.

        Depending on whether the measurement targets all qubits or a subset,
        this method applies measurement operations accordingly.

        Args:
            kernel (cudaq.Kernel): The CUDA kernel being constructed.
            gate (M): The measurement gate.
            circuit (Circuit): The circuit containing the measurement gate.
            qubits (cudaq.QuakeValue): The allocated qubits for the circuit.
        """
        for i in gate.target_qubits:
            qutip_circuit.add_measurement(f"M{i}", targets=[i], classical_store=i)

    @staticmethod
    def _handle_X(circuit: QubitCircuit, gate: X, qubit: int) -> None:
        """Handle an X gate operation."""
        circuit.add_gate(QutipGates.X(targets=qubit))

    @staticmethod
    def _handle_Y(circuit: QubitCircuit, gate: Y, qubit: int) -> None:
        """Handle an Y gate operation."""
        circuit.add_gate(QutipGates.Y(targets=qubit))

    @staticmethod
    def _handle_Z(circuit: QubitCircuit, gate: Z, qubit: int) -> None:
        """Handle an Z gate operation."""
        circuit.add_gate(QutipGates.Z(targets=qubit))

    @staticmethod
    def _handle_H(circuit: QubitCircuit, gate: H, qubit: int) -> None:
        """Handle an H gate operation."""
        circuit.add_gate(QutipGates.H(targets=qubit))

    @staticmethod
    def _handle_S(circuit: QubitCircuit, gate: S, qubit: int) -> None:
        """Handle an S gate operation."""
        circuit.add_gate(QutipGates.S(targets=qubit))

    @staticmethod
    def _handle_T(circuit: QubitCircuit, gate: T, qubit: int) -> None:
        """Handle an T gate operation."""
        circuit.add_gate(QutipGates.T(targets=qubit))

    @staticmethod
    def _handle_RX(circuit: QubitCircuit, gate: RX, qubit: int) -> None:
        """Handle an RX gate operation."""
        circuit.add_gate(QutipGates.RX(targets=[qubit], arg_value=gate.get_parameter_values()[0]))

    @staticmethod
    def _handle_RY(circuit: QubitCircuit, gate: RY, qubit: int) -> None:
        """Handle an RY gate operation."""
        circuit.add_gate(QutipGates.RY(targets=[qubit], arg_value=gate.get_parameter_values()[0]))

    @staticmethod
    def _handle_RZ(circuit: QubitCircuit, gate: RZ, qubit: int) -> None:
        """Handle an RZ gate operation."""
        circuit.add_gate(QutipGates.RZ(targets=[qubit], arg_value=gate.get_parameter_values()[0]))

    @staticmethod
    def _qutip_U1(phi: float) -> Qobj:
        mat = np.array([[1, 0], [0, np.exp(1j * phi)]], dtype=complex)
        return Qobj(mat, dims=[[2], [2]])

    @staticmethod
    def _handle_U1(circuit: QubitCircuit, gate: U1, qubit: int) -> None:
        """Handle an U1 gate operation."""
        U1_label = "U1"

        if U1_label not in circuit.user_gates:
            circuit.user_gates[U1_label] = QutipBackend._qutip_U1
        circuit.add_gate(U1_label, targets=qubit, arg_value=gate.phi)

    @staticmethod
    def _qutip_U2(angles: list[float]) -> Qobj:
        phi = angles[0]
        gamma = angles[1]
        mat = (1 / np.sqrt(2)) * np.array(
            [
                [1, -np.exp(1j * gamma)],
                [np.exp(1j * phi), np.exp(1j * (phi + gamma))],
            ],
            dtype=complex,
        )
        return Qobj(mat, dims=[[2], [2]])

    @staticmethod
    def _handle_U2(circuit: QubitCircuit, gate: U2, qubit: int) -> None:
        """Handle an U2 gate operation."""
        U2_label = "U2"

        if U2_label not in circuit.user_gates:
            circuit.user_gates[U2_label] = QutipBackend._qutip_U2
        circuit.add_gate(U2_label, targets=qubit, arg_value=[gate.phi, gate.gamma])

    @staticmethod
    def _qutip_U3(angles: list[float]) -> Qobj:
        phi = angles[0]
        gamma = angles[1]
        theta = angles[2]
        mat = np.array(
            [
                [np.cos(theta / 2), -np.exp(1j * gamma) * np.sin(theta / 2)],
                [np.exp(1j * phi) * np.sin(theta / 2), np.exp(1j * (phi + gamma)) * np.cos(theta / 2)],
            ],
            dtype=complex,
        )
        return Qobj(mat, dims=[[2], [2]])

    @staticmethod
    def _handle_U3(circuit: QubitCircuit, gate: U3, qubit: int) -> None:
        """Handle an U3 gate operation."""
        U3_label = "U3"

        if U3_label not in circuit.user_gates:
            circuit.user_gates[U3_label] = QutipBackend._qutip_U3
        circuit.add_gate(U3_label, targets=qubit, arg_value=[gate.phi, gate.gamma, gate.theta])

    @staticmethod
    def _handle_SWAP(circuit: QubitCircuit, gate: SWAP, qubit_0: int, qubit_1: int) -> None:
        """Handle a SWAP gate operation."""
        circuit.add_gate(QutipGates.SWAP(targets=[qubit_0, qubit_1]))<|MERGE_RESOLUTION|>--- conflicted
+++ resolved
@@ -21,29 +21,11 @@
 from loguru import logger
 from qutip import Qobj, basis, mesolve, tensor
 from qutip_qip.circuit import CircuitSimulator, QubitCircuit
-<<<<<<< HEAD
-from qutip_qip.operations import RX as q_RX
-from qutip_qip.operations import RY as q_RY
-from qutip_qip.operations import RZ as q_RZ
-from qutip_qip.operations import H as q_H
-from qutip_qip.operations import S as q_S
-from qutip_qip.operations import T as q_T
-from qutip_qip.operations import X as q_X
-from qutip_qip.operations import Y as q_Y
-from qutip_qip.operations import Z as q_Z
-from qutip_qip.operations import controlled_gate, gate_sequence_product
 
 from qilisdk.analog.hamiltonian import Hamiltonian, PauliI, PauliOperator
 from qilisdk.backends.backend import Backend
 from qilisdk.common.qtensor import QTensor, ket, tensor_prod
-from qilisdk.digital import RX, RY, RZ, U1, U2, U3, Circuit, H, M, S, T, X, Y, Z
-=======
-
-from qilisdk.analog.hamiltonian import Hamiltonian, PauliI, PauliOperator
-from qilisdk.backends.backend import Backend
-from qilisdk.common.qtensor import QTensor, tensor_prod
 from qilisdk.digital import RX, RY, RZ, SWAP, U1, U2, U3, Circuit, H, M, S, T, X, Y, Z
->>>>>>> 65180487
 from qilisdk.digital.exceptions import UnsupportedGateError
 from qilisdk.digital.gates import Adjoint, BasicGate, Controlled
 from qilisdk.functionals.sampling_result import SamplingResult
@@ -288,7 +270,7 @@
             StateTomographyResult: the final results of the state tomography
         """
         qutip_circuit = self._get_qutip_circuit(functional.circuit)
-        U = gate_sequence_product(qutip_circuit.propagators(ignore_measurement=True))
+        U = QutipGates.gate_sequence_product(qutip_circuit.propagators(ignore_measurement=True))
 
         if initial_state is None:
             initial_state = tensor_prod([ket(0)] * functional.circuit.nqubits)
