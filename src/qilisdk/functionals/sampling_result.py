# Copyright 2025 Qilimanjaro Quantum Tech
#
# Licensed under the Apache License, Version 2.0 (the "License");
# you may not use this file except in compliance with the License.
# You may obtain a copy of the License at
#
#     http://www.apache.org/licenses/LICENSE-2.0
#
# Unless required by applicable law or agreed to in writing, software
# distributed under the License is distributed on an "AS IS" BASIS,
# WITHOUT WARRANTIES OR CONDITIONS OF ANY KIND, either express or implied.
# See the License for the specific language governing permissions and
# limitations under the License.
import heapq
import operator
from pprint import pformat

from qilisdk.common.model import Model
<<<<<<< HEAD
from qilisdk.common.variables import Number
=======
>>>>>>> 21b362ab
from qilisdk.functionals.functional_result import FunctionalResult
from qilisdk.yaml import yaml


@yaml.register_class
class SamplingResult(FunctionalResult):
    """
    Class representing the result of a quantum circuit measurement.

    DigitalResult encapsulates the outcome of a digital measurement performed on a quantum circuit.
    It includes the total number of measurement shots, the measurement samples and measurement probabilities.
    """

    def __init__(self, nshots: int, samples: dict[str, int]) -> None:
        """
        Initializes a DigitalResult instance.

        Args:
            nshots (int): The total number of measurement shots performed.
            samples (dict[str, int]): A dictionary mapping bitstring outcomes to their occurrence counts.
                All keys (bitstrings) must have the same length, which determines the number of qubits.

        Raises:
            ValueError: If the samples dictionary is empty or if not all bitstring keys have the same length.
        """
        self._nshots = nshots
        self._samples = samples

        # Ensure samples is not empty and is correct.
        if not samples:
            raise ValueError("The samples dictionary is empty.")
        bitstrings = list(samples.keys())
        nqubits = len(bitstrings[0])
        if not all(len(bitstring) == nqubits for bitstring in bitstrings):
            raise ValueError("Not all bitstring keys have the same length.")

        # Assign nqubits to attribute
        self._nqubits = nqubits

        # Calculate probabilities
        self._probabilities = {
            bitstring: counts / self._nshots if self._nshots > 0 else 0.0 for bitstring, counts in self._samples.items()
        }

    @property
    def nshots(self) -> int:
        """
        Gets the number of measurement shots.

        Returns:
            int: The total number of measurement shots performed.
        """
        return self._nshots

    @property
    def nqubits(self) -> int:
        """
        Gets the number of qubits involved in the measurement.

        Returns:
            int: The number of qubits measured.
        """
        return self._nqubits

    @property
    def samples(self) -> dict[str, int]:
        """
        Gets the raw measurement samples.

        Returns:
            dict[str, int]: A dictionary where keys are bitstrings representing measurement outcomes
            and values are the number of times each outcome was observed.
        """
        return dict(self._samples)

    @property
    def probabilities(self) -> dict[str, float]:
        """
        Gets the probabilities for each measurement outcome.

        Returns:
            dict[str, float]: A dictionary mapping each bitstring outcome to its corresponding probability.
        """
        return dict(self._probabilities)

    def get_probability(self, bitstring: str) -> float:
        """
        Computes the probability of a specific measurement outcome.

        Args:
            bitstring (str): The bitstring representing the measurement outcome of interest.

        Returns:
            float: The probability of the specified bitstring occurring.
        """
        return self._probabilities.get(bitstring, 0.0)

    def get_probabilities(self, n: int | None = None) -> list[tuple[str, float]]:
        """
        Returns the n most probable bitstrings along with their probabilities.

        Parameters:
            n (int): The number of most probable bitstrings to return.

        Returns:
            list[tuple[str, float]]: A list of tuples (bitstring, probability) sorted in descending order by probability.
        """
        if n is None:
            n = len(self._probabilities)
        return heapq.nlargest(n, self._probabilities.items(), key=operator.itemgetter(1))

    def __repr__(self) -> str:
        """
        Returns a string representation of the DigitalResult instance for debugging purposes.

        The representation includes the class name, the number of measurement shots, and a formatted
        display of the measurement samples.

        Returns:
            str: A string representation of the DigitalResult instance for debugging.
        """
        class_name = self.__class__.__name__
        return f"{class_name}(\n  nshots={self.nshots},\n  samples={pformat(self.samples)}\n)"

    def compute_cost(self, cost_model: Model) -> float:
        total_cost = 0.0
        for sample, prob in self.get_probabilities():
            bit_configuration = [int(i) for i in sample]
            if len(cost_model.variables()) != len(bit_configuration):
                raise ValueError(
                    f"Model contains {len(cost_model.variables())} variables while the Functional returned a sample bit-string of size {len(bit_configuration)}. The bit-string to the model's variables have to be of the same size."
                )
            variable_map = {v: bit_configuration[i] for i, v in enumerate(cost_model.variables())}
            evaluate_results = cost_model.evaluate(variable_map)
            total_cost += sum(v for v in evaluate_results.values()) * prob
        return total_cost<|MERGE_RESOLUTION|>--- conflicted
+++ resolved
@@ -16,10 +16,6 @@
 from pprint import pformat
 
 from qilisdk.common.model import Model
-<<<<<<< HEAD
-from qilisdk.common.variables import Number
-=======
->>>>>>> 21b362ab
 from qilisdk.functionals.functional_result import FunctionalResult
 from qilisdk.yaml import yaml
 
@@ -142,17 +138,4 @@
             str: A string representation of the DigitalResult instance for debugging.
         """
         class_name = self.__class__.__name__
-        return f"{class_name}(\n  nshots={self.nshots},\n  samples={pformat(self.samples)}\n)"
-
-    def compute_cost(self, cost_model: Model) -> float:
-        total_cost = 0.0
-        for sample, prob in self.get_probabilities():
-            bit_configuration = [int(i) for i in sample]
-            if len(cost_model.variables()) != len(bit_configuration):
-                raise ValueError(
-                    f"Model contains {len(cost_model.variables())} variables while the Functional returned a sample bit-string of size {len(bit_configuration)}. The bit-string to the model's variables have to be of the same size."
-                )
-            variable_map = {v: bit_configuration[i] for i, v in enumerate(cost_model.variables())}
-            evaluate_results = cost_model.evaluate(variable_map)
-            total_cost += sum(v for v in evaluate_results.values()) * prob
-        return total_cost+        return f"{class_name}(\n  nshots={self.nshots},\n  samples={pformat(self.samples)}\n)"